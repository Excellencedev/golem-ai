<<<<<<< HEAD
//! Production-ready Pinecone vector database provider for Golem.
//!
//! This provider implements the full `golem:vector` WIT interface for Pinecone,
//! supporting:
//! - Index/collection management (create, list, delete, exists)
//! - Vector operations (upsert, get, update with limitations)
//! - Similarity search with filtering
//! - Namespace support
//! - Comprehensive error handling and logging
//!
//! ## Configuration
//!
//! Required environment variables:
//! - `PINECONE_CONTROLLER_ENDPOINT`: Controller API endpoint (e.g., https://controller.us-east1-gcp.pinecone.io)
//! - `PINECONE_INDEX_HOST`: Index host URL (e.g., https://my-index-abc123.svc.us-east1-gcp.pinecone.io)
//! - `PINECONE_API_KEY`: Pinecone API key
//!
//! Optional:
//! - `GOLEM_VECTOR_LOG=trace`: Enable detailed logging

use log::{debug, error, info, warn};
use std::env;

// Golem vector interface exports
use golem_vector::exports::golem::vector::analytics::Guest as AnalyticsGuest;
use golem_vector::exports::golem::vector::collections::{
    CollectionInfo, Guest as CollectionsGuest, IndexConfig,
};
use golem_vector::exports::golem::vector::connection::{
    ConnectionStatus, Credentials, Guest as ConnectionGuest,
};
use golem_vector::exports::golem::vector::namespaces::{Guest as NamespacesGuest, NamespaceInfo};
use golem_vector::exports::golem::vector::search::Guest as SearchGuest;
use golem_vector::exports::golem::vector::search_extended::{
    ContextPair, GroupedSearchResult, Guest as SearchExtendedGuest, RecommendationExample,
    RecommendationStrategy,
};
use golem_vector::exports::golem::vector::types::{
    DistanceMetric, FilterExpression, Metadata, MetadataValue, SearchQuery as SearchQueryEnum,
    SearchResult, VectorData, VectorError, VectorRecord,
};
use golem_vector::exports::golem::vector::vectors::{
    BatchResult, Guest as VectorsGuest, ListResponse,
};
use golem_vector::exports::golem::vector::analytics::{CollectionStats, FieldStats};

// Internal modules
mod bindings;
mod client;
mod conversion;

use client::{PineconeApi, QueryMatch};
use conversion::{
    filter_expression_to_pinecone, metadata_to_json_map, metric_to_pinecone, vector_data_to_dense,
};

// Export the durability wrapper as the component
pub use golem_vector::durability::DurableVector as Component;
pub use golem_vector::durability::ExtendedGuest;

/// Pinecone provider implementation
pub struct PineconeComponent;

/// Helper function to create unsupported feature errors
fn unsupported_feature(feature: &str) -> VectorError {
    VectorError::NotSupported(format!("Pinecone: {}", feature))
}

/// Initialize logging once per component lifecycle
fn init_logging() {
    golem_vector::init_logging();
}

/// Convert JSON map to metadata (inverse of metadata_to_json_map)
fn json_map_to_metadata(
    map: std::collections::HashMap<String, serde_json::Value>,
) -> Option<Metadata> {
    if map.is_empty() {
        None
    } else {
        Some(
            map.into_iter()
                .filter_map(|(k, v)| {
                    let meta_val = match v {
                        serde_json::Value::String(s) => MetadataValue::StringVal(s),
                        serde_json::Value::Number(n) => {
                            if let Some(i) = n.as_i64() {
                                MetadataValue::IntegerVal(i)
                            } else if let Some(f) = n.as_f64() {
                                MetadataValue::NumberVal(f)
                            } else {
                                return None;
                            }
                        }
                        serde_json::Value::Bool(b) => MetadataValue::BooleanVal(b),
                        serde_json::Value::Null => MetadataValue::NullVal,
                        _ => return None, // Skip complex types for now
                    };
                    Some((k, meta_val))
                })
                .collect(),
        )
    }
}

impl PineconeComponent {
    /// Validate required environment variables
    fn validate_config() -> Result<(), VectorError> {
        let missing_vars = ["PINECONE_CONTROLLER_ENDPOINT", "PINECONE_INDEX_HOST", "PINECONE_API_KEY"]
            .iter()
            .filter(|&var| env::var(var).is_err())
            .collect::<Vec<_>>();

        if !missing_vars.is_empty() {
            return Err(VectorError::ConfigError(format!(
                "Missing required environment variables: {}",
                missing_vars
                    .iter()
                    .map(|s| s.to_string())
                    .collect::<Vec<_>>()
                    .join(", ")
            )));
        }
        Ok(())
    }

    /// Create controller API client
    fn controller_client() -> PineconeApi {
        let endpoint = env::var("PINECONE_CONTROLLER_ENDPOINT")
            .expect("PINECONE_CONTROLLER_ENDPOINT must be set");
        let api_key = env::var("PINECONE_API_KEY").ok();
        PineconeApi::new(endpoint, api_key)
    }

    /// Create index API client with host
    fn index_client() -> PineconeApi {
        let host = env::var("PINECONE_INDEX_HOST").expect("PINECONE_INDEX_HOST must be set");
        let api_key = env::var("PINECONE_API_KEY").ok();
        PineconeApi::new(host, api_key)
    }
}

// -------------------- collections ---------------------------
impl CollectionsGuest for PineconeComponent {
    fn upsert_collection(
        name: String,
        description: Option<String>,
        dimension: u32,
        metric: DistanceMetric,
        _index_config: Option<IndexConfig>,
        _metadata: Option<Metadata>,
    ) -> Result<CollectionInfo, VectorError> {
        init_logging();
        Self::validate_config()?;

        info!(
            "Creating Pinecone index: {} with dimension: {}",
            name, dimension
        );
        let api = Self::controller_client();
        let metric_str = metric_to_pinecone(metric);

        api.create_index(&name, dimension, metric_str)?;

        info!("Successfully created Pinecone index: {}", name);
        Ok(CollectionInfo {
            name,
            description,
            dimension,
            metric,
            vector_count: 0,
            size_bytes: None,
            index_ready: true, // Pinecone indexes are ready immediately after creation
            created_at: None,  // Would need additional API call to get creation time
            updated_at: None,
            provider_stats: None,
        })
    }

    fn list_collections() -> Result<Vec<CollectionInfo>, VectorError> {
        init_logging();
        Self::validate_config()?;

        debug!("Listing Pinecone indexes");
        let api = Self::controller_client();
        let index_names = api.list_indexes()?;

        let collections = index_names
            .into_iter()
            .map(|name| {
                debug!("Found index: {}", name);
                CollectionInfo {
                    name,
                    description: None,
                    dimension: 0, // Would need describe_index call to get actual dimension
                    metric: DistanceMetric::Cosine, // Default, would need describe_index for actual
                    vector_count: 0, // Would need stats call to get actual count
                    size_bytes: None,
                    index_ready: true,
                    created_at: None,
                    updated_at: None,
                    provider_stats: None,
                }
            })
            .collect();

        info!("Found {} Pinecone indexes", collections.len());
        Ok(collections)
    }

    fn get_collection(name: String) -> Result<CollectionInfo, VectorError> {
        init_logging();
        Self::validate_config()?;

        debug!("Getting Pinecone index details for: {}", name);
        let collections = Self::list_collections()?;

        collections
            .into_iter()
            .find(|c| c.name == name)
            .ok_or_else(|| VectorError::NotFound(format!("Index '{}' not found", name)))
    }

    fn update_collection(
        name: String,
        _description: Option<String>,
        _metadata: Option<Metadata>,
    ) -> Result<CollectionInfo, VectorError> {
        init_logging();
        warn!(
            "Pinecone does not support index updates - returning current info for: {}",
            name
        );
        Self::get_collection(name)
    }

    fn delete_collection(name: String) -> Result<(), VectorError> {
        init_logging();
        Self::validate_config()?;

        info!("Deleting Pinecone index: {}", name);
        let api = Self::controller_client();
        api.delete_index(&name)?;

        info!("Successfully deleted Pinecone index: {}", name);
        Ok(())
    }

    fn collection_exists(name: String) -> Result<bool, VectorError> {
        init_logging();
        Self::validate_config()?;

        debug!("Checking if Pinecone index exists: {}", name);
        let exists = Self::list_collections()
            .map(|collections| collections.iter().any(|c| c.name == name))?;

        debug!("Pinecone index '{}' exists: {}", name, exists);
        Ok(exists)
    }
}

// -------------------- vectors -------------------------------
impl VectorsGuest for PineconeComponent {
    fn upsert_vectors(
        collection: String,
        vectors: Vec<VectorRecord>,
        namespace: Option<String>,
    ) -> Result<BatchResult, VectorError> {
        init_logging();
        Self::validate_config()?;

        if vectors.is_empty() {
            return Ok(BatchResult {
                success_count: 0,
                failure_count: 0,
                errors: vec![],
            });
        }

        info!(
            "Upserting {} vectors to Pinecone index: {} (namespace: {:?})",
            vectors.len(),
            collection,
            namespace
        );

        let api = Self::index_client();

        // Pinecone has batch size limits - handle in chunks if needed
        const MAX_BATCH_SIZE: usize = 1000;
        let mut total_success = 0u32;
        let mut total_errors = Vec::new();

        for (chunk_idx, chunk) in vectors.chunks(MAX_BATCH_SIZE).enumerate() {
            debug!(
                "Processing batch {} with {} vectors",
                chunk_idx,
                chunk.len()
            );

            match api.upsert_vectors(chunk.to_vec(), namespace.clone()) {
                Ok(()) => {
                    total_success += chunk.len() as u32;
                    debug!(
                        "Successfully upserted batch {} ({} vectors)",
                        chunk_idx,
                        chunk.len()
                    );
                }
                Err(e) => {
                    error!("Failed to upsert batch {}: {}", chunk_idx, e);
                    for (idx, _) in chunk.iter().enumerate() {
                        total_errors.push((chunk_idx * MAX_BATCH_SIZE + idx, e.clone()));
                    }
                }
            }
        }

        info!(
            "Upsert completed: {} successful, {} failed",
            total_success,
            total_errors.len()
        );

        Ok(BatchResult {
            success_count: total_success,
            failure_count: total_errors.len() as u32,
            errors: total_errors
                .into_iter()
                .map(|(idx, err)| (idx as u32, err))
                .collect(),
        })
    }

    fn upsert_vector(
        collection: String,
        id: String,
        vector: VectorData,
        metadata: Option<Metadata>,
        namespace: Option<String>,
    ) -> Result<(), VectorError> {
        init_logging();
        Self::validate_config()?;

        debug!(
            "Upserting single vector '{}' to Pinecone index: {}",
            id, collection
        );

        let record = VectorRecord {
            id,
            vector,
            metadata,
        };

        let result = Self::upsert_vectors(collection, vec![record], namespace)?;

        if result.failure_count > 0 {
            if let Some((_, error)) = result.errors.first() {
                return Err(error.clone());
            }
            return Err(VectorError::ProviderError(
                "Unknown upsert error".to_string(),
            ));
        }

        debug!("Successfully upserted single vector");
        Ok(())
    }

    fn get_vectors(
        collection: String,
        ids: Vec<String>,
        namespace: Option<String>,
        include_vectors: Option<bool>,
        include_metadata: Option<bool>,
    ) -> Result<Vec<VectorRecord>, VectorError> {
        init_logging();
        Self::validate_config()?;

        if ids.is_empty() {
            return Ok(Vec::new());
        }

        debug!(
            "Fetching {} vectors from Pinecone index: {} (namespace: {:?})",
            ids.len(),
            collection,
            namespace
        );

        let api = Self::index_client();
        let fetched = api.fetch_vectors(ids, namespace)?;

        let mut results = Vec::with_capacity(fetched.len());

        for fv in fetched {
            // Only include vectors if explicitly requested or not specified (default true)
            let vector_data = if include_vectors.unwrap_or(true) {
                fv.values.map(VectorData::Dense)
            } else {
                Some(VectorData::Dense(vec![])) // Empty vector if not requested
            };

            if let Some(vector) = vector_data {
                let metadata = if include_metadata.unwrap_or(true) {
                    fv.metadata.and_then(json_map_to_metadata)
                } else {
                    None
                };

                results.push(VectorRecord {
                    id: fv.id,
                    vector,
                    metadata,
                });
            }
        }

        debug!("Successfully fetched {} vectors", results.len());
        Ok(results)
    }

    fn get_vector(
        collection: String,
        id: String,
        namespace: Option<String>,
    ) -> Result<Option<VectorRecord>, VectorError> {
        init_logging();
        Self::validate_config()?;

        debug!(
            "Fetching single vector '{}' from Pinecone index: {}",
            id, collection
        );

        let results = Self::get_vectors(
            collection,
            vec![id],
            namespace,
            Some(true),
            Some(true),
        )?;

        let result = results.into_iter().next();
        debug!("Single vector fetch result: {}", result.is_some());
        Ok(result)
    }

    fn update_vector(
        collection: String,
        id: String,
        vector: Option<VectorData>,
        metadata: Option<Metadata>,
        namespace: Option<String>,
        _merge_metadata: Option<bool>,
    ) -> Result<(), VectorError> {
        init_logging();

        // In Pinecone, update is the same as upsert
        debug!(
            "Updating vector '{}' in Pinecone index: {} (treated as upsert)",
            id, collection
        );

        if let Some(vector_data) = vector {
            Self::upsert_vector(collection, id, vector_data, metadata, namespace)
        } else {
            // If no vector data provided, we can only update metadata by fetching first
            warn!("Cannot update metadata without vector data in Pinecone - use upsert instead");
            Err(unsupported_feature(
                "Metadata-only updates not supported by Pinecone",
            ))
        }
    }

    fn delete_vectors(
        _collection: String,
        _ids: Vec<String>,
        _namespace: Option<String>,
    ) -> Result<u32, VectorError> {
        init_logging();
        // Pinecone supports vector deletion but it's not implemented in our client yet
        Err(unsupported_feature(
            "Delete vectors not yet implemented for Pinecone",
        ))
    }

    fn delete_by_filter(
        _collection: String,
        _filter: FilterExpression,
        _namespace: Option<String>,
    ) -> Result<u32, VectorError> {
        init_logging();
        // Pinecone supports filtering but delete by filter is complex
        Err(unsupported_feature(
            "Delete by filter not yet implemented for Pinecone",
        ))
    }

    fn list_vectors(
        _collection: String,
        _namespace: Option<String>,
        _filter: Option<FilterExpression>,
        _limit: Option<u32>,
        _cursor: Option<String>,
        _include_vectors: Option<bool>,
        _include_metadata: Option<bool>,
    ) -> Result<ListResponse, VectorError> {
        init_logging();
        // Pinecone doesn't have a direct list vectors endpoint
        Err(unsupported_feature(
            "List vectors not supported by Pinecone API",
        ))
    }

    fn count_vectors(
        _collection: String,
        _filter: Option<FilterExpression>,
        _namespace: Option<String>,
    ) -> Result<u64, VectorError> {
        init_logging();
        // Would need to use describe_index_stats for this
        Err(unsupported_feature(
            "Count vectors not yet implemented for Pinecone",
        ))
    }
}

// -------------------- search --------------------------------
impl SearchGuest for PineconeComponent {
    fn search_vectors(
        collection: String,
        query: SearchQueryEnum,
        limit: u32,
        filter: Option<FilterExpression>,
        namespace: Option<String>,
        include_vectors: Option<bool>,
        include_metadata: Option<bool>,
        _min_score: Option<f32>,
        _max_distance: Option<f32>,
        _search_params: Option<Vec<(String, String)>>,
    ) -> Result<Vec<SearchResult>, VectorError> {
        init_logging();
        Self::validate_config()?;

        debug!(
            "Searching {} vectors in Pinecone index: {} (namespace: {:?})",
            limit, collection, namespace
        );

        let (api, host) = Self::index_client();

        // Convert query to vector
        let vector = match query {
            SearchQueryEnum::Vector(v) => vector_data_to_dense(v)?,
            _ => {
                return Err(unsupported_feature(
                    "Only vector queries supported for Pinecone",
                ))
            }
        };

        // Convert filter
        let filter_json = filter_expression_to_pinecone(filter)?;
        let include_values = include_vectors.unwrap_or(false);
        let include_meta = include_metadata.unwrap_or(false);

        let matches = api.query(
            vector,
            limit,
            namespace,
            filter_json,
            include_values,
            include_meta,
        )?;

        let results = matches
            .into_iter()
            .map(|m| SearchResult {
                id: m.id,
                score: m.score,
                distance: 1.0 - m.score, // Convert similarity to distance
                vector: if include_values {
                    m.values.map(VectorData::Dense)
                } else {
                    None
                },
                metadata: if include_meta {
                    m.metadata.and_then(json_map_to_metadata)
                } else {
                    None
                },
            })
            .collect();

        debug!("Found {} search results", results.len());
        Ok(results)
    }

    fn find_similar(
        collection: String,
        vector: VectorData,
        limit: u32,
        namespace: Option<String>,
    ) -> Result<Vec<SearchResult>, VectorError> {
        init_logging();
        debug!("Finding similar vectors (simplified search)");

        Self::search_vectors(
            collection,
            SearchQueryEnum::Vector(vector),
            limit,
            None, // no filter
            namespace,
            Some(false), // don't include vectors
            Some(true),  // include metadata
            None,
            None,
            None,
        )
    }

    fn batch_search(
        _collection: String,
        _queries: Vec<SearchQueryEnum>,
        _limit: u32,
        _filter: Option<FilterExpression>,
        _namespace: Option<String>,
        _include_vectors: Option<bool>,
        _include_metadata: Option<bool>,
        _search_params: Option<Vec<(String, String)>>,
    ) -> Result<Vec<Vec<SearchResult>>, VectorError> {
        init_logging();
        Err(unsupported_feature(
            "Batch search not yet implemented for Pinecone",
        ))
    }
}

// -------------------- search-extended -----------------------
impl SearchExtendedGuest for PineconeComponent {
    fn recommend_vectors(
        _collection: String,
        _positive: Vec<RecommendationExample>,
        _negative: Option<Vec<RecommendationExample>>,
        _limit: u32,
        _filter: Option<FilterExpression>,
        _namespace: Option<String>,
        _strategy: Option<RecommendationStrategy>,
        _include_vectors: Option<bool>,
        _include_metadata: Option<bool>,
    ) -> Result<Vec<SearchResult>, VectorError> {
        init_logging();
        Err(unsupported_feature("Recommendations not supported by Pinecone"))
    }

    fn discover_vectors(
        _collection: String,
        _context_pairs: Vec<ContextPair>,
        _limit: u32,
        _filter: Option<FilterExpression>,
        _namespace: Option<String>,
        _include_vectors: Option<bool>,
        _include_metadata: Option<bool>,
    ) -> Result<Vec<SearchResult>, VectorError> {
        init_logging();
        Err(unsupported_feature("Discovery not supported by Pinecone"))
    }

    fn search_groups(
        _collection: String,
        _query: SearchQueryEnum,
        _group_by: String,
        _group_size: u32,
        _max_groups: u32,
        _filter: Option<FilterExpression>,
        _namespace: Option<String>,
        _include_vectors: Option<bool>,
        _include_metadata: Option<bool>,
    ) -> Result<Vec<GroupedSearchResult>, VectorError> {
        init_logging();
        Err(unsupported_feature("Grouped search not supported by Pinecone"))
    }

    fn search_range(
        _collection: String,
        _vector: VectorData,
        _min_distance: Option<f32>,
        _max_distance: f32,
        _filter: Option<FilterExpression>,
        _namespace: Option<String>,
        _limit: Option<u32>,
        _include_vectors: Option<bool>,
        _include_metadata: Option<bool>,
    ) -> Result<Vec<SearchResult>, VectorError> {
        init_logging();
        Err(unsupported_feature("Range search not supported by Pinecone"))
    }

    fn search_text(
        _collection: String,
        _query_text: String,
        _limit: u32,
        _filter: Option<FilterExpression>,
        _namespace: Option<String>,
    ) -> Result<Vec<SearchResult>, VectorError> {
        init_logging();
        Err(unsupported_feature("Text search not supported by Pinecone"))
    }
}

// -------------------- namespaces ----------------------------
impl NamespacesGuest for PineconeComponent {
    fn upsert_namespace(
        _collection: String,
        _namespace: String,
        _metadata: Option<Metadata>,
    ) -> Result<NamespaceInfo, VectorError> {
        init_logging();
        Err(unsupported_feature(
            "Namespace management not supported by Pinecone API",
        ))
    }

    fn list_namespaces(_collection: String) -> Result<Vec<NamespaceInfo>, VectorError> {
        init_logging();
        Err(unsupported_feature(
            "Namespace listing not supported by Pinecone API",
        ))
    }

    fn get_namespace(
        _collection: String,
        _namespace: String,
    ) -> Result<NamespaceInfo, VectorError> {
        init_logging();
        Err(unsupported_feature(
            "Namespace info not supported by Pinecone API",
        ))
    }

    fn delete_namespace(_collection: String, _namespace: String) -> Result<(), VectorError> {
        init_logging();
        Err(unsupported_feature(
            "Namespace deletion not supported by Pinecone API",
        ))
    }

    fn namespace_exists(_collection: String, _namespace: String) -> Result<bool, VectorError> {
        init_logging();
        // Namespaces in Pinecone are implicit - they exist when vectors are added to them
        Ok(true)
    }
}

// -------------------- analytics -----------------------------
impl AnalyticsGuest for PineconeComponent {
    fn get_collection_stats(
        _collection: String,
        _namespace: Option<String>,
    ) -> Result<CollectionStats, VectorError> {
        init_logging();
        Err(unsupported_feature(
            "Collection stats not yet implemented for Pinecone",
        ))
    }

    fn get_field_stats(
        _collection: String,
        _field: String,
        _namespace: Option<String>,
    ) -> Result<FieldStats, VectorError> {
        init_logging();
        Err(unsupported_feature(
            "Field stats not yet implemented for Pinecone",
        ))
    }

    fn get_field_distribution(
        _collection: String,
        _field: String,
        _limit: Option<u32>,
        _namespace: Option<String>,
    ) -> Result<Vec<(MetadataValue, u64)>, VectorError> {
        init_logging();
        Err(unsupported_feature(
            "Field distribution not yet implemented for Pinecone",
        ))
    }
}

// -------------------- connection ----------------------------
impl ConnectionGuest for PineconeComponent {
    fn connect(
        _endpoint: String,
        _credentials: Option<Credentials>,
        _timeout_ms: Option<u32>,
        _options: Option<Metadata>,
    ) -> Result<(), VectorError> {
        init_logging();
        Self::validate_config()?;
        info!("Pinecone connection validated via environment variables");
        Ok(())
    }

    fn disconnect() -> Result<(), VectorError> {
        init_logging();
        debug!("Pinecone disconnect (no persistent connection to close)");
        Ok(())
    }

    fn get_connection_status() -> Result<ConnectionStatus, VectorError> {
        init_logging();
        match Self::validate_config() {
            Ok(()) => Ok(ConnectionStatus::Connected),
            Err(_) => Ok(ConnectionStatus::Disconnected),
        }
    }

    fn test_connection(
        _endpoint: String,
        _credentials: Option<Credentials>,
        _timeout_ms: Option<u32>,
        _options: Option<Metadata>,
    ) -> Result<bool, VectorError> {
        init_logging();
        // Test by trying to list indexes
        match Self::list_collections() {
            Ok(_) => {
                info!("Pinecone connection test successful");
                Ok(true)
            }
            Err(e) => {
                error!("Pinecone connection test failed: {}", e);
                Ok(false)
            }
        }
    }
}

// Implement ExtendedGuest marker trait
impl ExtendedGuest for PineconeComponent {}

// Export bindings for the component
golem_vector::export_bindings!(Component);
=======
<<<<<<< HEAD
<<<<<<< HEAD
//! Production-ready Pinecone vector database provider for Golem.
//!
//! This provider implements the full `golem:vector` WIT interface for Pinecone,
//! supporting:
//! - Index/collection management (create, list, delete, exists)
//! - Vector operations (upsert, get, update with limitations)
//! - Similarity search with filtering
//! - Namespace support
//! - Comprehensive error handling and logging
//!
//! ## Configuration
//!
//! Required environment variables:
//! - `PINECONE_CONTROLLER_ENDPOINT`: Controller API endpoint (e.g., https://controller.us-east1-gcp.pinecone.io)
//! - `PINECONE_INDEX_HOST`: Index host URL (e.g., https://my-index-abc123.svc.us-east1-gcp.pinecone.io)
//! - `PINECONE_API_KEY`: Pinecone API key
//!
//! Optional:
//! - `GOLEM_VECTOR_LOG=trace`: Enable detailed logging

use log::{debug, error, info, warn};
use std::env;

// Golem vector interface exports
use golem_vector::exports::golem::vector::analytics::Guest as AnalyticsGuest;
use golem_vector::exports::golem::vector::collections::{
    CollectionInfo, Guest as CollectionsGuest, IndexConfig,
};
use golem_vector::exports::golem::vector::connection::{
    ConnectionStatus, Credentials, Guest as ConnectionGuest,
};
use golem_vector::exports::golem::vector::namespaces::{Guest as NamespacesGuest, NamespaceInfo};
use golem_vector::exports::golem::vector::search::Guest as SearchGuest;
use golem_vector::exports::golem::vector::search_extended::{
    ContextPair, GroupedSearchResult, Guest as SearchExtendedGuest, RecommendationExample,
    RecommendationStrategy,
};
use golem_vector::exports::golem::vector::types::{
    DistanceMetric, FilterExpression, Metadata, MetadataValue, SearchQuery as SearchQueryEnum,
    SearchResult, VectorData, VectorError, VectorRecord,
};
use golem_vector::exports::golem::vector::vectors::{
    BatchResult, Guest as VectorsGuest, ListResponse,
};
use golem_vector::exports::golem::vector::analytics::{CollectionStats, FieldStats};

// Internal modules
=======
=======
>>>>>>> 99fae2e2b91a5f023d76b6603d8b38164ebb18da
//! Pinecone vector provider component (stub)
//!
//! This crate wires into the Golem Vector WIT interfaces but currently
//! contains only **placeholder** implementations that always return
//! `unsupported_feature` errors.  The goal is to keep the workspace
//! compiling until real Pinecone support is implemented.

<<<<<<< HEAD
>>>>>>> a6364a7537634b59f83c3bc53e389acf5dd86b49
=======
>>>>>>> 99fae2e2b91a5f023d76b6603d8b38164ebb18da
mod bindings;
mod client;
mod conversion;

<<<<<<< HEAD
<<<<<<< HEAD
use client::{PineconeApi, QueryMatch};
use conversion::{
    filter_expression_to_pinecone, metadata_to_json_map, metric_to_pinecone, vector_data_to_dense,
};

// Export the durability wrapper as the component
pub use golem_vector::durability::DurableVector as Component;
pub use golem_vector::durability::ExtendedGuest;

/// Pinecone provider implementation
pub struct PineconeComponent;

/// Helper function to create unsupported feature errors
fn unsupported_feature(feature: &str) -> VectorError {
    VectorError::NotSupported(format!("Pinecone: {}", feature))
}

/// Initialize logging once per component lifecycle
fn init_logging() {
    golem_vector::init_logging();
}

/// Convert JSON map to metadata (inverse of metadata_to_json_map)
fn json_map_to_metadata(
    map: std::collections::HashMap<String, serde_json::Value>,
) -> Option<Metadata> {
    if map.is_empty() {
        None
    } else {
        Some(
            map.into_iter()
                .filter_map(|(k, v)| {
                    let meta_val = match v {
                        serde_json::Value::String(s) => MetadataValue::StringVal(s),
                        serde_json::Value::Number(n) => {
                            if let Some(i) = n.as_i64() {
                                MetadataValue::IntegerVal(i)
                            } else if let Some(f) = n.as_f64() {
                                MetadataValue::NumberVal(f)
                            } else {
                                return None;
                            }
                        }
                        serde_json::Value::Bool(b) => MetadataValue::BooleanVal(b),
                        serde_json::Value::Null => MetadataValue::NullVal,
                        _ => return None, // Skip complex types for now
                    };
                    Some((k, meta_val))
                })
                .collect(),
        )
    }
}

impl PineconeComponent {
    /// Validate required environment variables
    fn validate_config() -> Result<(), VectorError> {
        let missing_vars = ["PINECONE_CONTROLLER_ENDPOINT", "PINECONE_INDEX_HOST", "PINECONE_API_KEY"]
            .iter()
            .filter(|&var| env::var(var).is_err())
            .collect::<Vec<_>>();

        if !missing_vars.is_empty() {
            return Err(VectorError::ConfigError(format!(
                "Missing required environment variables: {}",
                missing_vars
                    .iter()
                    .map(|s| s.to_string())
                    .collect::<Vec<_>>()
                    .join(", ")
            )));
        }
        Ok(())
    }

    /// Create controller API client
    fn controller_client() -> PineconeApi {
        let endpoint = env::var("PINECONE_CONTROLLER_ENDPOINT")
            .expect("PINECONE_CONTROLLER_ENDPOINT must be set");
        let api_key = env::var("PINECONE_API_KEY").ok();
        PineconeApi::new(endpoint, api_key)
    }

    /// Create index API client with host
    fn index_client() -> PineconeApi {
        let host = env::var("PINECONE_INDEX_HOST").expect("PINECONE_INDEX_HOST must be set");
        let api_key = env::var("PINECONE_API_KEY").ok();
        PineconeApi::new(host, api_key)
    }
}
=======
=======
>>>>>>> 99fae2e2b91a5f023d76b6603d8b38164ebb18da
use golem_vector::durability::{DurableVector, ExtendedGuest};
use golem_vector::error::{unsupported_feature, VectorError};
use golem_vector::exports::golem::vector::collections::{
    CollectionInfo, Guest as CollectionsGuest, IndexConfig,
};
use golem_vector::exports::golem::vector::connection::{
    ConnectionStatus, Credentials, Guest as ConnectionGuestImpl,
};
use golem_vector::exports::golem::vector::namespaces::{Guest as NamespacesGuest, NamespaceInfo};
use golem_vector::exports::golem::vector::search::{
    Guest as SearchGuest, SearchQuery as SearchQueryEnum, SearchResult,
};
use golem_vector::exports::golem::vector::search_extended::{
    GroupedSearchResult, Guest as SearchExtendedGuest, RecommendationExample,
    RecommendationStrategy,
};
use golem_vector::exports::golem::vector::types::*;
use golem_vector::exports::golem::vector::vectors::{
    BatchResult, Guest as VectorsGuest, ListResponse, VectorRecord,
};
use golem_vector::init_logging;

struct PineconeComponent;
<<<<<<< HEAD
>>>>>>> a6364a7537634b59f83c3bc53e389acf5dd86b49
=======
>>>>>>> 99fae2e2b91a5f023d76b6603d8b38164ebb18da

// -------------------- collections ---------------------------
impl CollectionsGuest for PineconeComponent {
    fn upsert_collection(
<<<<<<< HEAD
<<<<<<< HEAD
        name: String,
        description: Option<String>,
        dimension: u32,
        metric: DistanceMetric,
        _index_config: Option<IndexConfig>,
        _metadata: Option<Metadata>,
    ) -> Result<CollectionInfo, VectorError> {
        init_logging();
        Self::validate_config()?;

        info!(
            "Creating Pinecone index: {} with dimension: {}",
            name, dimension
        );
        let api = Self::controller_client();
        let metric_str = metric_to_pinecone(metric);

        api.create_index(&name, dimension, metric_str)?;

        info!("Successfully created Pinecone index: {}", name);
        Ok(CollectionInfo {
            name,
            description,
            dimension,
            metric,
            vector_count: 0,
            size_bytes: None,
            index_ready: true, // Pinecone indexes are ready immediately after creation
            created_at: None,  // Would need additional API call to get creation time
            updated_at: None,
            provider_stats: None,
        })
    }

    fn list_collections() -> Result<Vec<CollectionInfo>, VectorError> {
        init_logging();
        Self::validate_config()?;

        debug!("Listing Pinecone indexes");
        let api = Self::controller_client();
        let index_names = api.list_indexes()?;

        let collections = index_names
            .into_iter()
            .map(|name| {
                debug!("Found index: {}", name);
                CollectionInfo {
                    name,
                    description: None,
                    dimension: 0, // Would need describe_index call to get actual dimension
                    metric: DistanceMetric::Cosine, // Default, would need describe_index for actual
                    vector_count: 0, // Would need stats call to get actual count
                    size_bytes: None,
                    index_ready: true,
                    created_at: None,
                    updated_at: None,
                    provider_stats: None,
                }
            })
            .collect();

        info!("Found {} Pinecone indexes", collections.len());
        Ok(collections)
    }

    fn get_collection(name: String) -> Result<CollectionInfo, VectorError> {
        init_logging();
        Self::validate_config()?;

        debug!("Getting Pinecone index details for: {}", name);
        let collections = Self::list_collections()?;

        collections
            .into_iter()
            .find(|c| c.name == name)
            .ok_or_else(|| VectorError::NotFound(format!("Index '{}' not found", name)))
    }

    fn update_collection(
        name: String,
        _description: Option<String>,
        _metadata: Option<Metadata>,
    ) -> Result<CollectionInfo, VectorError> {
        init_logging();
        warn!(
            "Pinecone does not support index updates - returning current info for: {}",
            name
        );
        Self::get_collection(name)
    }

    fn delete_collection(name: String) -> Result<(), VectorError> {
        init_logging();
        Self::validate_config()?;

        info!("Deleting Pinecone index: {}", name);
        let api = Self::controller_client();
        api.delete_index(&name)?;

        info!("Successfully deleted Pinecone index: {}", name);
        Ok(())
    }

    fn collection_exists(name: String) -> Result<bool, VectorError> {
        init_logging();
        Self::validate_config()?;

        debug!("Checking if Pinecone index exists: {}", name);
        let exists = Self::list_collections()
            .map(|collections| collections.iter().any(|c| c.name == name))?;

        debug!("Pinecone index '{}' exists: {}", name, exists);
        Ok(exists)
=======
=======
>>>>>>> 99fae2e2b91a5f023d76b6603d8b38164ebb18da
        _name: String,
        _description: Option<String>,
        _dimension: u32,
        _metric: DistanceMetric,
        _index_config: Option<IndexConfig>,
        _metadata: Option<Metadata>,
    ) -> Result<CollectionInfo, VectorError> {
        Err(unsupported_feature("Pinecone provider not implemented"))
    }

    fn list_collections() -> Result<Vec<CollectionInfo>, VectorError> {
        Err(unsupported_feature("Pinecone provider not implemented"))
    }

    fn get_collection(_name: String) -> Result<CollectionInfo, VectorError> {
        Err(unsupported_feature("Pinecone provider not implemented"))
    }

    fn update_collection(
        _name: String,
        _description: Option<String>,
        _metadata: Option<Metadata>,
    ) -> Result<CollectionInfo, VectorError> {
        Err(unsupported_feature("Pinecone provider not implemented"))
    }

    fn delete_collection(_name: String) -> Result<(), VectorError> {
        Err(unsupported_feature("Pinecone provider not implemented"))
    }

    fn collection_exists(_name: String) -> Result<bool, VectorError> {
        Err(unsupported_feature("Pinecone provider not implemented"))
<<<<<<< HEAD
>>>>>>> a6364a7537634b59f83c3bc53e389acf5dd86b49
=======
>>>>>>> 99fae2e2b91a5f023d76b6603d8b38164ebb18da
    }
}

// -------------------- vectors -------------------------------
impl VectorsGuest for PineconeComponent {
    fn upsert_vectors(
<<<<<<< HEAD
<<<<<<< HEAD
        collection: String,
        vectors: Vec<VectorRecord>,
        namespace: Option<String>,
    ) -> Result<BatchResult, VectorError> {
        init_logging();
        Self::validate_config()?;

        if vectors.is_empty() {
            return Ok(BatchResult {
                success_count: 0,
                failure_count: 0,
                errors: vec![],
            });
        }

        info!(
            "Upserting {} vectors to Pinecone index: {} (namespace: {:?})",
            vectors.len(),
            collection,
            namespace
        );

        let api = Self::index_client();

        // Pinecone has batch size limits - handle in chunks if needed
        const MAX_BATCH_SIZE: usize = 1000;
        let mut total_success = 0u32;
        let mut total_errors = Vec::new();

        for (chunk_idx, chunk) in vectors.chunks(MAX_BATCH_SIZE).enumerate() {
            debug!(
                "Processing batch {} with {} vectors",
                chunk_idx,
                chunk.len()
            );

            match api.upsert_vectors(chunk.to_vec(), namespace.clone()) {
                Ok(()) => {
                    total_success += chunk.len() as u32;
                    debug!(
                        "Successfully upserted batch {} ({} vectors)",
                        chunk_idx,
                        chunk.len()
                        chunk.id
                    );
                }
                Err(e) => {
                    error!("Failed to upsert batch {}: {}", chunk_idx, e);
                    for (idx, _) in chunk.iter().enumerate() {
                        total_errors.push((chunk_idx * MAX_BATCH_SIZE + idx, e.clone()));
                    }
                }
            }
        }

        info!(
            "Upsert completed: {} successful, {} failed",
            total_success,
            total_errors.len()
        );

        Ok(BatchResult {
            success_count: total_success,
            failure_count: total_errors.len() as u32,
            errors: total_errors
                .into_iter()
                .map(|(idx, err)| (idx as u32, err))
                .collect(),
        })
    }

    fn upsert_vector(
        collection: String,
        id: String,
        vector: VectorData,
        metadata: Option<Metadata>,
        namespace: Option<String>,
    ) -> Result<(), VectorError> {
        init_logging();
        Self::validate_config()?;

        debug!(
            "Upserting single vector '{}' to Pinecone index: {}",
            id, collection
        );

        let record = VectorRecord {
            id,
            vector,
            metadata,
        };

        let result = Self::upsert_vectors(collection, vec![record], namespace)?;

        if result.failure_count > 0 {
            if let Some((_, error)) = result.errors.first() {
                return Err(error.clone());
            }
            return Err(VectorError::ProviderError(
                "Unknown upsert error".to_string(),
            ));
        }

        debug!("Successfully upserted single vector");
        Ok(())
    }

    fn get_vectors(
        collection: String,
        ids: Vec<String>,
        namespace: Option<String>,
        include_vectors: Option<bool>,
        include_metadata: Option<bool>,
    ) -> Result<Vec<VectorRecord>, VectorError> {
        init_logging();
        Self::validate_config()?;

        if ids.is_empty() {
            return Ok(Vec::new());
        }

        debug!(
            "Fetching {} vectors from Pinecone index: {} (namespace: {:?})",
            ids.len(),
            collection,
            namespace
        );

        let api = Self::index_client();
        let fetched = api.fetch_vectors(ids, namespace)?;

        let mut results = Vec::with_capacity(fetched.len());

        for fv in fetched {
            // Only include vectors if explicitly requested or not specified (default true)
            let vector_data = if include_vectors.unwrap_or(true) {
                fv.values.map(VectorData::Dense)
            } else {
                Some(VectorData::Dense(vec![])) // Empty vector if not requested
            };

            if let Some(vector) = vector_data {
                let metadata = if include_metadata.unwrap_or(true) {
                    fv.metadata.and_then(json_map_to_metadata)
                } else {
                    None
                };

                results.push(VectorRecord {
                    id: fv.id,
                    vector,
                    metadata,
                });
            }
        }

        debug!("Successfully fetched {} vectors", results.len());
        Ok(results)
    }

    fn get_vector(
        collection: String,
        id: String,
        namespace: Option<String>,
    ) -> Result<Option<VectorRecord>, VectorError> {
        init_logging();
        Self::validate_config()?;

        debug!(
            "Fetching single vector '{}' from Pinecone index: {}",
            id, collection
        );

        let results = Self::get_vectors(
            collection,
            vec![id],
            namespace,
            Some(true),
            Some(true),
        )?;

        let result = results.into_iter().next();
        debug!("Single vector fetch result: {}", result.is_some());
        Ok(result)
    }

    fn update_vector(
        collection: String,
        id: String,
        vector: Option<VectorData>,
        metadata: Option<Metadata>,
        namespace: Option<String>,
        _merge_metadata: Option<bool>,
    ) -> Result<(), VectorError> {
        init_logging();

        // In Pinecone, update is the same as upsert
        debug!(
            "Updating vector '{}' in Pinecone index: {} (treated as upsert)",
            id, collection
        );

        if let Some(vector_data) = vector {
            Self::upsert_vector(collection, id, vector_data, metadata, namespace)
        } else {
            // If no vector data provided, we can only update metadata by fetching first
            warn!("Cannot update metadata without vector data in Pinecone - use upsert instead");
            Err(unsupported_feature(
                "Metadata-only updates not supported by Pinecone",
            ))
        }
=======
=======
>>>>>>> 99fae2e2b91a5f023d76b6603d8b38164ebb18da
        _collection: String,
        _vectors: Vec<VectorRecord>,
        _namespace: Option<String>,
    ) -> Result<BatchResult, VectorError> {
        Err(unsupported_feature("Pinecone provider not implemented"))
    }

    fn upsert_vector(
        _collection: String,
        _id: String,
        _vector: VectorData,
        _metadata: Option<Metadata>,
        _namespace: Option<String>,
    ) -> Result<(), VectorError> {
        Err(unsupported_feature("Pinecone provider not implemented"))
    }

    fn get_vectors(
        _collection: String,
        _ids: Vec<String>,
        _namespace: Option<String>,
        _include_vectors: Option<bool>,
        _include_metadata: Option<bool>,
    ) -> Result<Vec<VectorRecord>, VectorError> {
        Err(unsupported_feature("Pinecone provider not implemented"))
    }

    fn get_vector(
        _collection: String,
        _id: String,
        _namespace: Option<String>,
    ) -> Result<Option<VectorRecord>, VectorError> {
        Err(unsupported_feature("Pinecone provider not implemented"))
    }

    fn update_vector(
        _collection: String,
        _id: String,
        _vector: Option<VectorData>,
        _metadata: Option<Metadata>,
        _namespace: Option<String>,
        _merge_metadata: Option<bool>,
    ) -> Result<(), VectorError> {
        Err(unsupported_feature("Pinecone provider not implemented"))
<<<<<<< HEAD
>>>>>>> a6364a7537634b59f83c3bc53e389acf5dd86b49
=======
>>>>>>> 99fae2e2b91a5f023d76b6603d8b38164ebb18da
    }

    fn delete_vectors(
        _collection: String,
        _ids: Vec<String>,
        _namespace: Option<String>,
    ) -> Result<u32, VectorError> {
<<<<<<< HEAD
<<<<<<< HEAD
        init_logging();
        // Pinecone supports vector deletion but it's not implemented in our client yet
        Err(unsupported_feature(
            "Delete vectors not yet implemented for Pinecone",
        ))
=======
        Err(unsupported_feature("Pinecone provider not implemented"))
>>>>>>> a6364a7537634b59f83c3bc53e389acf5dd86b49
=======
        Err(unsupported_feature("Pinecone provider not implemented"))
>>>>>>> 99fae2e2b91a5f023d76b6603d8b38164ebb18da
    }

    fn delete_by_filter(
        _collection: String,
        _filter: FilterExpression,
        _namespace: Option<String>,
    ) -> Result<u32, VectorError> {
<<<<<<< HEAD
<<<<<<< HEAD
        init_logging();
        // Pinecone supports filtering but delete by filter is complex
        Err(unsupported_feature(
            "Delete by filter not yet implemented for Pinecone",
        ))
=======
        Err(unsupported_feature("Pinecone provider not implemented"))
>>>>>>> a6364a7537634b59f83c3bc53e389acf5dd86b49
=======
        Err(unsupported_feature("Pinecone provider not implemented"))
>>>>>>> 99fae2e2b91a5f023d76b6603d8b38164ebb18da
    }

    fn list_vectors(
        _collection: String,
        _namespace: Option<String>,
        _filter: Option<FilterExpression>,
        _limit: Option<u32>,
        _cursor: Option<String>,
        _include_vectors: Option<bool>,
        _include_metadata: Option<bool>,
    ) -> Result<ListResponse, VectorError> {
<<<<<<< HEAD
<<<<<<< HEAD
        init_logging();
        // Pinecone doesn't have a direct list vectors endpoint
        Err(unsupported_feature(
            "List vectors not supported by Pinecone API",
        ))
=======
        Err(unsupported_feature("Pinecone provider not implemented"))
>>>>>>> a6364a7537634b59f83c3bc53e389acf5dd86b49
=======
        Err(unsupported_feature("Pinecone provider not implemented"))
>>>>>>> 99fae2e2b91a5f023d76b6603d8b38164ebb18da
    }

    fn count_vectors(
        _collection: String,
        _filter: Option<FilterExpression>,
        _namespace: Option<String>,
    ) -> Result<u64, VectorError> {
<<<<<<< HEAD
<<<<<<< HEAD
        init_logging();
        // Would need to use describe_index_stats for this
        Err(unsupported_feature(
            "Count vectors not yet implemented for Pinecone",
        ))
=======
        Err(unsupported_feature("Pinecone provider not implemented"))
>>>>>>> a6364a7537634b59f83c3bc53e389acf5dd86b49
=======
        Err(unsupported_feature("Pinecone provider not implemented"))
>>>>>>> 99fae2e2b91a5f023d76b6603d8b38164ebb18da
    }
}

// -------------------- search --------------------------------
impl SearchGuest for PineconeComponent {
    fn search_vectors(
<<<<<<< HEAD
<<<<<<< HEAD
        collection: String,
        query: SearchQueryEnum,
        limit: u32,
        filter: Option<FilterExpression>,
        namespace: Option<String>,
        include_vectors: Option<bool>,
        include_metadata: Option<bool>,
=======
=======
>>>>>>> 99fae2e2b91a5f023d76b6603d8b38164ebb18da
        _collection: String,
        _query: SearchQueryEnum,
        _limit: u32,
        _filter: Option<FilterExpression>,
        _namespace: Option<String>,
        _include_vectors: Option<bool>,
        _include_metadata: Option<bool>,
<<<<<<< HEAD
>>>>>>> a6364a7537634b59f83c3bc53e389acf5dd86b49
=======
>>>>>>> 99fae2e2b91a5f023d76b6603d8b38164ebb18da
        _min_score: Option<f32>,
        _max_distance: Option<f32>,
        _search_params: Option<Vec<(String, String)>>,
    ) -> Result<Vec<SearchResult>, VectorError> {
<<<<<<< HEAD
<<<<<<< HEAD
        init_logging();
        Self::validate_config()?;

        debug!(
            "Searching {} vectors in Pinecone index: {} (namespace: {:?})",
            limit, collection, namespace
        );

        let (api, host) = Self::index_client();

        // Convert query to vector
        let vector = match query {
            SearchQueryEnum::Vector(v) => vector_data_to_dense(v)?,
            _ => {
                return Err(unsupported_feature(
                    "Only vector queries supported for Pinecone",
                ))
            }
        };

        // Convert filter
        let filter_json = filter_expression_to_pinecone(filter)?;
        let include_values = include_vectors.unwrap_or(false);
        let include_meta = include_metadata.unwrap_or(false);

        let matches = api.query(
            vector,
            limit,
            namespace,
            filter_json,
            include_values,
            include_meta,
        )?;

        let results = matches
            .into_iter()
            .map(|m| SearchResult {
                id: m.id,
                score: m.score,
                distance: 1.0 - m.score, // Convert similarity to distance
                vector: if include_values {
                    m.values.map(VectorData::Dense)
                } else {
                    None
                },
                metadata: if include_meta {
                    m.metadata.and_then(json_map_to_metadata)
                } else {
                    None
                },
            })
            .collect();

        debug!("Found {} search results", results.len());
        Ok(results)
    }

    fn find_similar(
        collection: String,
        vector: VectorData,
        limit: u32,
        namespace: Option<String>,
    ) -> Result<Vec<SearchResult>, VectorError> {
        init_logging();
        debug!("Finding similar vectors (simplified search)");

        Self::search_vectors(
            collection,
            SearchQueryEnum::Vector(vector),
            limit,
            None, // no filter
            namespace,
            Some(false), // don't include vectors
            Some(true),  // include metadata
            None,
            None,
            None,
        )
=======
=======
>>>>>>> 99fae2e2b91a5f023d76b6603d8b38164ebb18da
        Err(unsupported_feature("Pinecone provider not implemented"))
    }

    fn find_similar(
        _collection: String,
        _vector: VectorData,
        _limit: u32,
        _namespace: Option<String>,
    ) -> Result<Vec<SearchResult>, VectorError> {
        Err(unsupported_feature("Pinecone provider not implemented"))
<<<<<<< HEAD
>>>>>>> a6364a7537634b59f83c3bc53e389acf5dd86b49
=======
>>>>>>> 99fae2e2b91a5f023d76b6603d8b38164ebb18da
    }

    fn batch_search(
        _collection: String,
        _queries: Vec<SearchQueryEnum>,
        _limit: u32,
        _filter: Option<FilterExpression>,
        _namespace: Option<String>,
        _include_vectors: Option<bool>,
        _include_metadata: Option<bool>,
        _search_params: Option<Vec<(String, String)>>,
    ) -> Result<Vec<Vec<SearchResult>>, VectorError> {
<<<<<<< HEAD
<<<<<<< HEAD
        init_logging();
        Err(unsupported_feature(
            "Batch search not yet implemented for Pinecone",
        ))
    }
}

// -------------------- search-extended -----------------------
=======
=======
>>>>>>> 99fae2e2b91a5f023d76b6603d8b38164ebb18da
        Err(unsupported_feature("Pinecone provider not implemented"))
    }
}

// -------------------- search extended ----------------------
<<<<<<< HEAD
>>>>>>> a6364a7537634b59f83c3bc53e389acf5dd86b49
=======
>>>>>>> 99fae2e2b91a5f023d76b6603d8b38164ebb18da
impl SearchExtendedGuest for PineconeComponent {
    fn recommend_vectors(
        _collection: String,
        _positive: Vec<RecommendationExample>,
        _negative: Option<Vec<RecommendationExample>>,
        _limit: u32,
        _filter: Option<FilterExpression>,
        _namespace: Option<String>,
        _strategy: Option<RecommendationStrategy>,
        _include_vectors: Option<bool>,
        _include_metadata: Option<bool>,
    ) -> Result<Vec<SearchResult>, VectorError> {
<<<<<<< HEAD
<<<<<<< HEAD
        init_logging();
        Err(unsupported_feature("Recommendations not supported by Pinecone"))
=======
        Err(unsupported_feature("Pinecone provider not implemented"))
>>>>>>> a6364a7537634b59f83c3bc53e389acf5dd86b49
=======
        Err(unsupported_feature("Pinecone provider not implemented"))
>>>>>>> 99fae2e2b91a5f023d76b6603d8b38164ebb18da
    }

    fn discover_vectors(
        _collection: String,
<<<<<<< HEAD
<<<<<<< HEAD
        _context_pairs: Vec<ContextPair>,
=======
        _context_pairs: Vec<golem_vector::exports::golem::vector::search_extended::ContextPair>,
>>>>>>> a6364a7537634b59f83c3bc53e389acf5dd86b49
=======
        _context_pairs: Vec<golem_vector::exports::golem::vector::search_extended::ContextPair>,
>>>>>>> 99fae2e2b91a5f023d76b6603d8b38164ebb18da
        _limit: u32,
        _filter: Option<FilterExpression>,
        _namespace: Option<String>,
        _include_vectors: Option<bool>,
        _include_metadata: Option<bool>,
    ) -> Result<Vec<SearchResult>, VectorError> {
<<<<<<< HEAD
<<<<<<< HEAD
        init_logging();
        Err(unsupported_feature("Discovery not supported by Pinecone"))
=======
        Err(unsupported_feature("Pinecone provider not implemented"))
>>>>>>> a6364a7537634b59f83c3bc53e389acf5dd86b49
=======
        Err(unsupported_feature("Pinecone provider not implemented"))
>>>>>>> 99fae2e2b91a5f023d76b6603d8b38164ebb18da
    }

    fn search_groups(
        _collection: String,
        _query: SearchQueryEnum,
        _group_by: String,
        _group_size: u32,
        _max_groups: u32,
        _filter: Option<FilterExpression>,
        _namespace: Option<String>,
        _include_vectors: Option<bool>,
        _include_metadata: Option<bool>,
    ) -> Result<Vec<GroupedSearchResult>, VectorError> {
<<<<<<< HEAD
<<<<<<< HEAD
        init_logging();
        Err(unsupported_feature("Grouped search not supported by Pinecone"))
=======
        Err(unsupported_feature("Pinecone provider not implemented"))
>>>>>>> a6364a7537634b59f83c3bc53e389acf5dd86b49
=======
        Err(unsupported_feature("Pinecone provider not implemented"))
>>>>>>> 99fae2e2b91a5f023d76b6603d8b38164ebb18da
    }

    fn search_range(
        _collection: String,
        _vector: VectorData,
        _min_distance: Option<f32>,
        _max_distance: f32,
        _filter: Option<FilterExpression>,
        _namespace: Option<String>,
        _limit: Option<u32>,
        _include_vectors: Option<bool>,
        _include_metadata: Option<bool>,
    ) -> Result<Vec<SearchResult>, VectorError> {
<<<<<<< HEAD
<<<<<<< HEAD
        init_logging();
        Err(unsupported_feature("Range search not supported by Pinecone"))
=======
        Err(unsupported_feature("Pinecone provider not implemented"))
>>>>>>> a6364a7537634b59f83c3bc53e389acf5dd86b49
=======
        Err(unsupported_feature("Pinecone provider not implemented"))
>>>>>>> 99fae2e2b91a5f023d76b6603d8b38164ebb18da
    }

    fn search_text(
        _collection: String,
        _query_text: String,
        _limit: u32,
        _filter: Option<FilterExpression>,
        _namespace: Option<String>,
    ) -> Result<Vec<SearchResult>, VectorError> {
<<<<<<< HEAD
<<<<<<< HEAD
        init_logging();
        Err(unsupported_feature("Text search not supported by Pinecone"))
    }
}

// -------------------- namespaces ----------------------------
=======
=======
>>>>>>> 99fae2e2b91a5f023d76b6603d8b38164ebb18da
        Err(unsupported_feature("Pinecone provider not implemented"))
    }
}

// -------------------- namespaces ---------------------------
<<<<<<< HEAD
>>>>>>> a6364a7537634b59f83c3bc53e389acf5dd86b49
=======
>>>>>>> 99fae2e2b91a5f023d76b6603d8b38164ebb18da
impl NamespacesGuest for PineconeComponent {
    fn upsert_namespace(
        _collection: String,
        _namespace: String,
        _metadata: Option<Metadata>,
    ) -> Result<NamespaceInfo, VectorError> {
<<<<<<< HEAD
<<<<<<< HEAD
        init_logging();
        Err(unsupported_feature(
            "Namespace management not supported by Pinecone API",
        ))
    }

    fn list_namespaces(_collection: String) -> Result<Vec<NamespaceInfo>, VectorError> {
        init_logging();
        Err(unsupported_feature(
            "Namespace listing not supported by Pinecone API",
        ))
=======
=======
>>>>>>> 99fae2e2b91a5f023d76b6603d8b38164ebb18da
        Err(unsupported_feature("Pinecone provider not implemented"))
    }

    fn list_namespaces(_collection: String) -> Result<Vec<NamespaceInfo>, VectorError> {
        Err(unsupported_feature("Pinecone provider not implemented"))
<<<<<<< HEAD
>>>>>>> a6364a7537634b59f83c3bc53e389acf5dd86b49
=======
>>>>>>> 99fae2e2b91a5f023d76b6603d8b38164ebb18da
    }

    fn get_namespace(
        _collection: String,
        _namespace: String,
    ) -> Result<NamespaceInfo, VectorError> {
<<<<<<< HEAD
<<<<<<< HEAD
        init_logging();
        Err(unsupported_feature(
            "Namespace info not supported by Pinecone API",
        ))
    }

    fn delete_namespace(_collection: String, _namespace: String) -> Result<(), VectorError> {
        init_logging();
        Err(unsupported_feature(
            "Namespace deletion not supported by Pinecone API",
        ))
    }

    fn namespace_exists(_collection: String, _namespace: String) -> Result<bool, VectorError> {
        init_logging();
        // Namespaces in Pinecone are implicit - they exist when vectors are added to them
        Ok(true)
    }
}

// -------------------- analytics -----------------------------
impl AnalyticsGuest for PineconeComponent {
    fn get_collection_stats(
        _collection: String,
        _namespace: Option<String>,
    ) -> Result<CollectionStats, VectorError> {
        init_logging();
        Err(unsupported_feature(
            "Collection stats not yet implemented for Pinecone",
        ))
    }

    fn get_field_stats(
        _collection: String,
        _field: String,
        _namespace: Option<String>,
    ) -> Result<FieldStats, VectorError> {
        init_logging();
        Err(unsupported_feature(
            "Field stats not yet implemented for Pinecone",
        ))
    }

    fn get_field_distribution(
        _collection: String,
        _field: String,
        _limit: Option<u32>,
        _namespace: Option<String>,
    ) -> Result<Vec<(MetadataValue, u64)>, VectorError> {
        init_logging();
        Err(unsupported_feature(
            "Field distribution not yet implemented for Pinecone",
        ))
    }
}

// -------------------- connection ----------------------------
impl ConnectionGuest for PineconeComponent {
=======
=======
>>>>>>> 99fae2e2b91a5f023d76b6603d8b38164ebb18da
        Err(unsupported_feature("Pinecone provider not implemented"))
    }

    fn delete_namespace(_collection: String, _namespace: String) -> Result<(), VectorError> {
        Err(unsupported_feature("Pinecone provider not implemented"))
    }

    fn namespace_exists(_collection: String, _namespace: String) -> Result<bool, VectorError> {
        Err(unsupported_feature("Pinecone provider not implemented"))
    }
}

// -------------------- connection ---------------------------
impl ConnectionGuestImpl for PineconeComponent {
<<<<<<< HEAD
>>>>>>> a6364a7537634b59f83c3bc53e389acf5dd86b49
=======
>>>>>>> 99fae2e2b91a5f023d76b6603d8b38164ebb18da
    fn connect(
        _endpoint: String,
        _credentials: Option<Credentials>,
        _timeout_ms: Option<u32>,
        _options: Option<Metadata>,
    ) -> Result<(), VectorError> {
        init_logging();
<<<<<<< HEAD
<<<<<<< HEAD
        Self::validate_config()?;
        info!("Pinecone connection validated via environment variables");
=======
>>>>>>> a6364a7537634b59f83c3bc53e389acf5dd86b49
=======
>>>>>>> 99fae2e2b91a5f023d76b6603d8b38164ebb18da
        Ok(())
    }

    fn disconnect() -> Result<(), VectorError> {
<<<<<<< HEAD
<<<<<<< HEAD
        init_logging();
        debug!("Pinecone disconnect (no persistent connection to close)");
=======
>>>>>>> a6364a7537634b59f83c3bc53e389acf5dd86b49
=======
>>>>>>> 99fae2e2b91a5f023d76b6603d8b38164ebb18da
        Ok(())
    }

    fn get_connection_status() -> Result<ConnectionStatus, VectorError> {
<<<<<<< HEAD
<<<<<<< HEAD
        init_logging();
        match Self::validate_config() {
            Ok(()) => Ok(ConnectionStatus::Connected),
            Err(_) => Ok(ConnectionStatus::Disconnected),
        }
=======
=======
>>>>>>> 99fae2e2b91a5f023d76b6603d8b38164ebb18da
        Ok(ConnectionStatus {
            connected: false,
            provider: Some("pinecone".into()),
            endpoint: None,
            last_activity: None,
        })
<<<<<<< HEAD
>>>>>>> a6364a7537634b59f83c3bc53e389acf5dd86b49
=======
>>>>>>> 99fae2e2b91a5f023d76b6603d8b38164ebb18da
    }

    fn test_connection(
        _endpoint: String,
        _credentials: Option<Credentials>,
        _timeout_ms: Option<u32>,
        _options: Option<Metadata>,
    ) -> Result<bool, VectorError> {
<<<<<<< HEAD
<<<<<<< HEAD
        init_logging();
        // Test by trying to list indexes
        match Self::list_collections() {
            Ok(_) => {
                info!("Pinecone connection test successful");
                Ok(true)
            }
            Err(e) => {
                error!("Pinecone connection test failed: {}", e);
                Ok(false)
            }
        }
    }
}

// Implement ExtendedGuest marker trait
impl ExtendedGuest for PineconeComponent {}

// Export bindings for the component
golem_vector::export_bindings!(Component);
=======
=======
>>>>>>> 99fae2e2b91a5f023d76b6603d8b38164ebb18da
        Err(unsupported_feature("Pinecone provider not implemented"))
    }
}

impl ExtendedGuest for PineconeComponent {}

type DurablePineconeComponent = DurableVector<PineconeComponent>;

golem_vector::export_vector!(DurablePineconeComponent with_types_in golem_vector);
<<<<<<< HEAD
>>>>>>> a6364a7537634b59f83c3bc53e389acf5dd86b49
=======
>>>>>>> 99fae2e2b91a5f023d76b6603d8b38164ebb18da
>>>>>>> 59898aa0
<|MERGE_RESOLUTION|>--- conflicted
+++ resolved
@@ -1,4 +1,3 @@
-<<<<<<< HEAD
 //! Production-ready Pinecone vector database provider for Golem.
 //!
 //! This provider implements the full `golem:vector` WIT interface for Pinecone,
@@ -844,1212 +843,4 @@
 impl ExtendedGuest for PineconeComponent {}
 
 // Export bindings for the component
-golem_vector::export_bindings!(Component);
-=======
-<<<<<<< HEAD
-<<<<<<< HEAD
-//! Production-ready Pinecone vector database provider for Golem.
-//!
-//! This provider implements the full `golem:vector` WIT interface for Pinecone,
-//! supporting:
-//! - Index/collection management (create, list, delete, exists)
-//! - Vector operations (upsert, get, update with limitations)
-//! - Similarity search with filtering
-//! - Namespace support
-//! - Comprehensive error handling and logging
-//!
-//! ## Configuration
-//!
-//! Required environment variables:
-//! - `PINECONE_CONTROLLER_ENDPOINT`: Controller API endpoint (e.g., https://controller.us-east1-gcp.pinecone.io)
-//! - `PINECONE_INDEX_HOST`: Index host URL (e.g., https://my-index-abc123.svc.us-east1-gcp.pinecone.io)
-//! - `PINECONE_API_KEY`: Pinecone API key
-//!
-//! Optional:
-//! - `GOLEM_VECTOR_LOG=trace`: Enable detailed logging
-
-use log::{debug, error, info, warn};
-use std::env;
-
-// Golem vector interface exports
-use golem_vector::exports::golem::vector::analytics::Guest as AnalyticsGuest;
-use golem_vector::exports::golem::vector::collections::{
-    CollectionInfo, Guest as CollectionsGuest, IndexConfig,
-};
-use golem_vector::exports::golem::vector::connection::{
-    ConnectionStatus, Credentials, Guest as ConnectionGuest,
-};
-use golem_vector::exports::golem::vector::namespaces::{Guest as NamespacesGuest, NamespaceInfo};
-use golem_vector::exports::golem::vector::search::Guest as SearchGuest;
-use golem_vector::exports::golem::vector::search_extended::{
-    ContextPair, GroupedSearchResult, Guest as SearchExtendedGuest, RecommendationExample,
-    RecommendationStrategy,
-};
-use golem_vector::exports::golem::vector::types::{
-    DistanceMetric, FilterExpression, Metadata, MetadataValue, SearchQuery as SearchQueryEnum,
-    SearchResult, VectorData, VectorError, VectorRecord,
-};
-use golem_vector::exports::golem::vector::vectors::{
-    BatchResult, Guest as VectorsGuest, ListResponse,
-};
-use golem_vector::exports::golem::vector::analytics::{CollectionStats, FieldStats};
-
-// Internal modules
-=======
-=======
->>>>>>> 99fae2e2b91a5f023d76b6603d8b38164ebb18da
-//! Pinecone vector provider component (stub)
-//!
-//! This crate wires into the Golem Vector WIT interfaces but currently
-//! contains only **placeholder** implementations that always return
-//! `unsupported_feature` errors.  The goal is to keep the workspace
-//! compiling until real Pinecone support is implemented.
-
-<<<<<<< HEAD
->>>>>>> a6364a7537634b59f83c3bc53e389acf5dd86b49
-=======
->>>>>>> 99fae2e2b91a5f023d76b6603d8b38164ebb18da
-mod bindings;
-mod client;
-mod conversion;
-
-<<<<<<< HEAD
-<<<<<<< HEAD
-use client::{PineconeApi, QueryMatch};
-use conversion::{
-    filter_expression_to_pinecone, metadata_to_json_map, metric_to_pinecone, vector_data_to_dense,
-};
-
-// Export the durability wrapper as the component
-pub use golem_vector::durability::DurableVector as Component;
-pub use golem_vector::durability::ExtendedGuest;
-
-/// Pinecone provider implementation
-pub struct PineconeComponent;
-
-/// Helper function to create unsupported feature errors
-fn unsupported_feature(feature: &str) -> VectorError {
-    VectorError::NotSupported(format!("Pinecone: {}", feature))
-}
-
-/// Initialize logging once per component lifecycle
-fn init_logging() {
-    golem_vector::init_logging();
-}
-
-/// Convert JSON map to metadata (inverse of metadata_to_json_map)
-fn json_map_to_metadata(
-    map: std::collections::HashMap<String, serde_json::Value>,
-) -> Option<Metadata> {
-    if map.is_empty() {
-        None
-    } else {
-        Some(
-            map.into_iter()
-                .filter_map(|(k, v)| {
-                    let meta_val = match v {
-                        serde_json::Value::String(s) => MetadataValue::StringVal(s),
-                        serde_json::Value::Number(n) => {
-                            if let Some(i) = n.as_i64() {
-                                MetadataValue::IntegerVal(i)
-                            } else if let Some(f) = n.as_f64() {
-                                MetadataValue::NumberVal(f)
-                            } else {
-                                return None;
-                            }
-                        }
-                        serde_json::Value::Bool(b) => MetadataValue::BooleanVal(b),
-                        serde_json::Value::Null => MetadataValue::NullVal,
-                        _ => return None, // Skip complex types for now
-                    };
-                    Some((k, meta_val))
-                })
-                .collect(),
-        )
-    }
-}
-
-impl PineconeComponent {
-    /// Validate required environment variables
-    fn validate_config() -> Result<(), VectorError> {
-        let missing_vars = ["PINECONE_CONTROLLER_ENDPOINT", "PINECONE_INDEX_HOST", "PINECONE_API_KEY"]
-            .iter()
-            .filter(|&var| env::var(var).is_err())
-            .collect::<Vec<_>>();
-
-        if !missing_vars.is_empty() {
-            return Err(VectorError::ConfigError(format!(
-                "Missing required environment variables: {}",
-                missing_vars
-                    .iter()
-                    .map(|s| s.to_string())
-                    .collect::<Vec<_>>()
-                    .join(", ")
-            )));
-        }
-        Ok(())
-    }
-
-    /// Create controller API client
-    fn controller_client() -> PineconeApi {
-        let endpoint = env::var("PINECONE_CONTROLLER_ENDPOINT")
-            .expect("PINECONE_CONTROLLER_ENDPOINT must be set");
-        let api_key = env::var("PINECONE_API_KEY").ok();
-        PineconeApi::new(endpoint, api_key)
-    }
-
-    /// Create index API client with host
-    fn index_client() -> PineconeApi {
-        let host = env::var("PINECONE_INDEX_HOST").expect("PINECONE_INDEX_HOST must be set");
-        let api_key = env::var("PINECONE_API_KEY").ok();
-        PineconeApi::new(host, api_key)
-    }
-}
-=======
-=======
->>>>>>> 99fae2e2b91a5f023d76b6603d8b38164ebb18da
-use golem_vector::durability::{DurableVector, ExtendedGuest};
-use golem_vector::error::{unsupported_feature, VectorError};
-use golem_vector::exports::golem::vector::collections::{
-    CollectionInfo, Guest as CollectionsGuest, IndexConfig,
-};
-use golem_vector::exports::golem::vector::connection::{
-    ConnectionStatus, Credentials, Guest as ConnectionGuestImpl,
-};
-use golem_vector::exports::golem::vector::namespaces::{Guest as NamespacesGuest, NamespaceInfo};
-use golem_vector::exports::golem::vector::search::{
-    Guest as SearchGuest, SearchQuery as SearchQueryEnum, SearchResult,
-};
-use golem_vector::exports::golem::vector::search_extended::{
-    GroupedSearchResult, Guest as SearchExtendedGuest, RecommendationExample,
-    RecommendationStrategy,
-};
-use golem_vector::exports::golem::vector::types::*;
-use golem_vector::exports::golem::vector::vectors::{
-    BatchResult, Guest as VectorsGuest, ListResponse, VectorRecord,
-};
-use golem_vector::init_logging;
-
-struct PineconeComponent;
-<<<<<<< HEAD
->>>>>>> a6364a7537634b59f83c3bc53e389acf5dd86b49
-=======
->>>>>>> 99fae2e2b91a5f023d76b6603d8b38164ebb18da
-
-// -------------------- collections ---------------------------
-impl CollectionsGuest for PineconeComponent {
-    fn upsert_collection(
-<<<<<<< HEAD
-<<<<<<< HEAD
-        name: String,
-        description: Option<String>,
-        dimension: u32,
-        metric: DistanceMetric,
-        _index_config: Option<IndexConfig>,
-        _metadata: Option<Metadata>,
-    ) -> Result<CollectionInfo, VectorError> {
-        init_logging();
-        Self::validate_config()?;
-
-        info!(
-            "Creating Pinecone index: {} with dimension: {}",
-            name, dimension
-        );
-        let api = Self::controller_client();
-        let metric_str = metric_to_pinecone(metric);
-
-        api.create_index(&name, dimension, metric_str)?;
-
-        info!("Successfully created Pinecone index: {}", name);
-        Ok(CollectionInfo {
-            name,
-            description,
-            dimension,
-            metric,
-            vector_count: 0,
-            size_bytes: None,
-            index_ready: true, // Pinecone indexes are ready immediately after creation
-            created_at: None,  // Would need additional API call to get creation time
-            updated_at: None,
-            provider_stats: None,
-        })
-    }
-
-    fn list_collections() -> Result<Vec<CollectionInfo>, VectorError> {
-        init_logging();
-        Self::validate_config()?;
-
-        debug!("Listing Pinecone indexes");
-        let api = Self::controller_client();
-        let index_names = api.list_indexes()?;
-
-        let collections = index_names
-            .into_iter()
-            .map(|name| {
-                debug!("Found index: {}", name);
-                CollectionInfo {
-                    name,
-                    description: None,
-                    dimension: 0, // Would need describe_index call to get actual dimension
-                    metric: DistanceMetric::Cosine, // Default, would need describe_index for actual
-                    vector_count: 0, // Would need stats call to get actual count
-                    size_bytes: None,
-                    index_ready: true,
-                    created_at: None,
-                    updated_at: None,
-                    provider_stats: None,
-                }
-            })
-            .collect();
-
-        info!("Found {} Pinecone indexes", collections.len());
-        Ok(collections)
-    }
-
-    fn get_collection(name: String) -> Result<CollectionInfo, VectorError> {
-        init_logging();
-        Self::validate_config()?;
-
-        debug!("Getting Pinecone index details for: {}", name);
-        let collections = Self::list_collections()?;
-
-        collections
-            .into_iter()
-            .find(|c| c.name == name)
-            .ok_or_else(|| VectorError::NotFound(format!("Index '{}' not found", name)))
-    }
-
-    fn update_collection(
-        name: String,
-        _description: Option<String>,
-        _metadata: Option<Metadata>,
-    ) -> Result<CollectionInfo, VectorError> {
-        init_logging();
-        warn!(
-            "Pinecone does not support index updates - returning current info for: {}",
-            name
-        );
-        Self::get_collection(name)
-    }
-
-    fn delete_collection(name: String) -> Result<(), VectorError> {
-        init_logging();
-        Self::validate_config()?;
-
-        info!("Deleting Pinecone index: {}", name);
-        let api = Self::controller_client();
-        api.delete_index(&name)?;
-
-        info!("Successfully deleted Pinecone index: {}", name);
-        Ok(())
-    }
-
-    fn collection_exists(name: String) -> Result<bool, VectorError> {
-        init_logging();
-        Self::validate_config()?;
-
-        debug!("Checking if Pinecone index exists: {}", name);
-        let exists = Self::list_collections()
-            .map(|collections| collections.iter().any(|c| c.name == name))?;
-
-        debug!("Pinecone index '{}' exists: {}", name, exists);
-        Ok(exists)
-=======
-=======
->>>>>>> 99fae2e2b91a5f023d76b6603d8b38164ebb18da
-        _name: String,
-        _description: Option<String>,
-        _dimension: u32,
-        _metric: DistanceMetric,
-        _index_config: Option<IndexConfig>,
-        _metadata: Option<Metadata>,
-    ) -> Result<CollectionInfo, VectorError> {
-        Err(unsupported_feature("Pinecone provider not implemented"))
-    }
-
-    fn list_collections() -> Result<Vec<CollectionInfo>, VectorError> {
-        Err(unsupported_feature("Pinecone provider not implemented"))
-    }
-
-    fn get_collection(_name: String) -> Result<CollectionInfo, VectorError> {
-        Err(unsupported_feature("Pinecone provider not implemented"))
-    }
-
-    fn update_collection(
-        _name: String,
-        _description: Option<String>,
-        _metadata: Option<Metadata>,
-    ) -> Result<CollectionInfo, VectorError> {
-        Err(unsupported_feature("Pinecone provider not implemented"))
-    }
-
-    fn delete_collection(_name: String) -> Result<(), VectorError> {
-        Err(unsupported_feature("Pinecone provider not implemented"))
-    }
-
-    fn collection_exists(_name: String) -> Result<bool, VectorError> {
-        Err(unsupported_feature("Pinecone provider not implemented"))
-<<<<<<< HEAD
->>>>>>> a6364a7537634b59f83c3bc53e389acf5dd86b49
-=======
->>>>>>> 99fae2e2b91a5f023d76b6603d8b38164ebb18da
-    }
-}
-
-// -------------------- vectors -------------------------------
-impl VectorsGuest for PineconeComponent {
-    fn upsert_vectors(
-<<<<<<< HEAD
-<<<<<<< HEAD
-        collection: String,
-        vectors: Vec<VectorRecord>,
-        namespace: Option<String>,
-    ) -> Result<BatchResult, VectorError> {
-        init_logging();
-        Self::validate_config()?;
-
-        if vectors.is_empty() {
-            return Ok(BatchResult {
-                success_count: 0,
-                failure_count: 0,
-                errors: vec![],
-            });
-        }
-
-        info!(
-            "Upserting {} vectors to Pinecone index: {} (namespace: {:?})",
-            vectors.len(),
-            collection,
-            namespace
-        );
-
-        let api = Self::index_client();
-
-        // Pinecone has batch size limits - handle in chunks if needed
-        const MAX_BATCH_SIZE: usize = 1000;
-        let mut total_success = 0u32;
-        let mut total_errors = Vec::new();
-
-        for (chunk_idx, chunk) in vectors.chunks(MAX_BATCH_SIZE).enumerate() {
-            debug!(
-                "Processing batch {} with {} vectors",
-                chunk_idx,
-                chunk.len()
-            );
-
-            match api.upsert_vectors(chunk.to_vec(), namespace.clone()) {
-                Ok(()) => {
-                    total_success += chunk.len() as u32;
-                    debug!(
-                        "Successfully upserted batch {} ({} vectors)",
-                        chunk_idx,
-                        chunk.len()
-                        chunk.id
-                    );
-                }
-                Err(e) => {
-                    error!("Failed to upsert batch {}: {}", chunk_idx, e);
-                    for (idx, _) in chunk.iter().enumerate() {
-                        total_errors.push((chunk_idx * MAX_BATCH_SIZE + idx, e.clone()));
-                    }
-                }
-            }
-        }
-
-        info!(
-            "Upsert completed: {} successful, {} failed",
-            total_success,
-            total_errors.len()
-        );
-
-        Ok(BatchResult {
-            success_count: total_success,
-            failure_count: total_errors.len() as u32,
-            errors: total_errors
-                .into_iter()
-                .map(|(idx, err)| (idx as u32, err))
-                .collect(),
-        })
-    }
-
-    fn upsert_vector(
-        collection: String,
-        id: String,
-        vector: VectorData,
-        metadata: Option<Metadata>,
-        namespace: Option<String>,
-    ) -> Result<(), VectorError> {
-        init_logging();
-        Self::validate_config()?;
-
-        debug!(
-            "Upserting single vector '{}' to Pinecone index: {}",
-            id, collection
-        );
-
-        let record = VectorRecord {
-            id,
-            vector,
-            metadata,
-        };
-
-        let result = Self::upsert_vectors(collection, vec![record], namespace)?;
-
-        if result.failure_count > 0 {
-            if let Some((_, error)) = result.errors.first() {
-                return Err(error.clone());
-            }
-            return Err(VectorError::ProviderError(
-                "Unknown upsert error".to_string(),
-            ));
-        }
-
-        debug!("Successfully upserted single vector");
-        Ok(())
-    }
-
-    fn get_vectors(
-        collection: String,
-        ids: Vec<String>,
-        namespace: Option<String>,
-        include_vectors: Option<bool>,
-        include_metadata: Option<bool>,
-    ) -> Result<Vec<VectorRecord>, VectorError> {
-        init_logging();
-        Self::validate_config()?;
-
-        if ids.is_empty() {
-            return Ok(Vec::new());
-        }
-
-        debug!(
-            "Fetching {} vectors from Pinecone index: {} (namespace: {:?})",
-            ids.len(),
-            collection,
-            namespace
-        );
-
-        let api = Self::index_client();
-        let fetched = api.fetch_vectors(ids, namespace)?;
-
-        let mut results = Vec::with_capacity(fetched.len());
-
-        for fv in fetched {
-            // Only include vectors if explicitly requested or not specified (default true)
-            let vector_data = if include_vectors.unwrap_or(true) {
-                fv.values.map(VectorData::Dense)
-            } else {
-                Some(VectorData::Dense(vec![])) // Empty vector if not requested
-            };
-
-            if let Some(vector) = vector_data {
-                let metadata = if include_metadata.unwrap_or(true) {
-                    fv.metadata.and_then(json_map_to_metadata)
-                } else {
-                    None
-                };
-
-                results.push(VectorRecord {
-                    id: fv.id,
-                    vector,
-                    metadata,
-                });
-            }
-        }
-
-        debug!("Successfully fetched {} vectors", results.len());
-        Ok(results)
-    }
-
-    fn get_vector(
-        collection: String,
-        id: String,
-        namespace: Option<String>,
-    ) -> Result<Option<VectorRecord>, VectorError> {
-        init_logging();
-        Self::validate_config()?;
-
-        debug!(
-            "Fetching single vector '{}' from Pinecone index: {}",
-            id, collection
-        );
-
-        let results = Self::get_vectors(
-            collection,
-            vec![id],
-            namespace,
-            Some(true),
-            Some(true),
-        )?;
-
-        let result = results.into_iter().next();
-        debug!("Single vector fetch result: {}", result.is_some());
-        Ok(result)
-    }
-
-    fn update_vector(
-        collection: String,
-        id: String,
-        vector: Option<VectorData>,
-        metadata: Option<Metadata>,
-        namespace: Option<String>,
-        _merge_metadata: Option<bool>,
-    ) -> Result<(), VectorError> {
-        init_logging();
-
-        // In Pinecone, update is the same as upsert
-        debug!(
-            "Updating vector '{}' in Pinecone index: {} (treated as upsert)",
-            id, collection
-        );
-
-        if let Some(vector_data) = vector {
-            Self::upsert_vector(collection, id, vector_data, metadata, namespace)
-        } else {
-            // If no vector data provided, we can only update metadata by fetching first
-            warn!("Cannot update metadata without vector data in Pinecone - use upsert instead");
-            Err(unsupported_feature(
-                "Metadata-only updates not supported by Pinecone",
-            ))
-        }
-=======
-=======
->>>>>>> 99fae2e2b91a5f023d76b6603d8b38164ebb18da
-        _collection: String,
-        _vectors: Vec<VectorRecord>,
-        _namespace: Option<String>,
-    ) -> Result<BatchResult, VectorError> {
-        Err(unsupported_feature("Pinecone provider not implemented"))
-    }
-
-    fn upsert_vector(
-        _collection: String,
-        _id: String,
-        _vector: VectorData,
-        _metadata: Option<Metadata>,
-        _namespace: Option<String>,
-    ) -> Result<(), VectorError> {
-        Err(unsupported_feature("Pinecone provider not implemented"))
-    }
-
-    fn get_vectors(
-        _collection: String,
-        _ids: Vec<String>,
-        _namespace: Option<String>,
-        _include_vectors: Option<bool>,
-        _include_metadata: Option<bool>,
-    ) -> Result<Vec<VectorRecord>, VectorError> {
-        Err(unsupported_feature("Pinecone provider not implemented"))
-    }
-
-    fn get_vector(
-        _collection: String,
-        _id: String,
-        _namespace: Option<String>,
-    ) -> Result<Option<VectorRecord>, VectorError> {
-        Err(unsupported_feature("Pinecone provider not implemented"))
-    }
-
-    fn update_vector(
-        _collection: String,
-        _id: String,
-        _vector: Option<VectorData>,
-        _metadata: Option<Metadata>,
-        _namespace: Option<String>,
-        _merge_metadata: Option<bool>,
-    ) -> Result<(), VectorError> {
-        Err(unsupported_feature("Pinecone provider not implemented"))
-<<<<<<< HEAD
->>>>>>> a6364a7537634b59f83c3bc53e389acf5dd86b49
-=======
->>>>>>> 99fae2e2b91a5f023d76b6603d8b38164ebb18da
-    }
-
-    fn delete_vectors(
-        _collection: String,
-        _ids: Vec<String>,
-        _namespace: Option<String>,
-    ) -> Result<u32, VectorError> {
-<<<<<<< HEAD
-<<<<<<< HEAD
-        init_logging();
-        // Pinecone supports vector deletion but it's not implemented in our client yet
-        Err(unsupported_feature(
-            "Delete vectors not yet implemented for Pinecone",
-        ))
-=======
-        Err(unsupported_feature("Pinecone provider not implemented"))
->>>>>>> a6364a7537634b59f83c3bc53e389acf5dd86b49
-=======
-        Err(unsupported_feature("Pinecone provider not implemented"))
->>>>>>> 99fae2e2b91a5f023d76b6603d8b38164ebb18da
-    }
-
-    fn delete_by_filter(
-        _collection: String,
-        _filter: FilterExpression,
-        _namespace: Option<String>,
-    ) -> Result<u32, VectorError> {
-<<<<<<< HEAD
-<<<<<<< HEAD
-        init_logging();
-        // Pinecone supports filtering but delete by filter is complex
-        Err(unsupported_feature(
-            "Delete by filter not yet implemented for Pinecone",
-        ))
-=======
-        Err(unsupported_feature("Pinecone provider not implemented"))
->>>>>>> a6364a7537634b59f83c3bc53e389acf5dd86b49
-=======
-        Err(unsupported_feature("Pinecone provider not implemented"))
->>>>>>> 99fae2e2b91a5f023d76b6603d8b38164ebb18da
-    }
-
-    fn list_vectors(
-        _collection: String,
-        _namespace: Option<String>,
-        _filter: Option<FilterExpression>,
-        _limit: Option<u32>,
-        _cursor: Option<String>,
-        _include_vectors: Option<bool>,
-        _include_metadata: Option<bool>,
-    ) -> Result<ListResponse, VectorError> {
-<<<<<<< HEAD
-<<<<<<< HEAD
-        init_logging();
-        // Pinecone doesn't have a direct list vectors endpoint
-        Err(unsupported_feature(
-            "List vectors not supported by Pinecone API",
-        ))
-=======
-        Err(unsupported_feature("Pinecone provider not implemented"))
->>>>>>> a6364a7537634b59f83c3bc53e389acf5dd86b49
-=======
-        Err(unsupported_feature("Pinecone provider not implemented"))
->>>>>>> 99fae2e2b91a5f023d76b6603d8b38164ebb18da
-    }
-
-    fn count_vectors(
-        _collection: String,
-        _filter: Option<FilterExpression>,
-        _namespace: Option<String>,
-    ) -> Result<u64, VectorError> {
-<<<<<<< HEAD
-<<<<<<< HEAD
-        init_logging();
-        // Would need to use describe_index_stats for this
-        Err(unsupported_feature(
-            "Count vectors not yet implemented for Pinecone",
-        ))
-=======
-        Err(unsupported_feature("Pinecone provider not implemented"))
->>>>>>> a6364a7537634b59f83c3bc53e389acf5dd86b49
-=======
-        Err(unsupported_feature("Pinecone provider not implemented"))
->>>>>>> 99fae2e2b91a5f023d76b6603d8b38164ebb18da
-    }
-}
-
-// -------------------- search --------------------------------
-impl SearchGuest for PineconeComponent {
-    fn search_vectors(
-<<<<<<< HEAD
-<<<<<<< HEAD
-        collection: String,
-        query: SearchQueryEnum,
-        limit: u32,
-        filter: Option<FilterExpression>,
-        namespace: Option<String>,
-        include_vectors: Option<bool>,
-        include_metadata: Option<bool>,
-=======
-=======
->>>>>>> 99fae2e2b91a5f023d76b6603d8b38164ebb18da
-        _collection: String,
-        _query: SearchQueryEnum,
-        _limit: u32,
-        _filter: Option<FilterExpression>,
-        _namespace: Option<String>,
-        _include_vectors: Option<bool>,
-        _include_metadata: Option<bool>,
-<<<<<<< HEAD
->>>>>>> a6364a7537634b59f83c3bc53e389acf5dd86b49
-=======
->>>>>>> 99fae2e2b91a5f023d76b6603d8b38164ebb18da
-        _min_score: Option<f32>,
-        _max_distance: Option<f32>,
-        _search_params: Option<Vec<(String, String)>>,
-    ) -> Result<Vec<SearchResult>, VectorError> {
-<<<<<<< HEAD
-<<<<<<< HEAD
-        init_logging();
-        Self::validate_config()?;
-
-        debug!(
-            "Searching {} vectors in Pinecone index: {} (namespace: {:?})",
-            limit, collection, namespace
-        );
-
-        let (api, host) = Self::index_client();
-
-        // Convert query to vector
-        let vector = match query {
-            SearchQueryEnum::Vector(v) => vector_data_to_dense(v)?,
-            _ => {
-                return Err(unsupported_feature(
-                    "Only vector queries supported for Pinecone",
-                ))
-            }
-        };
-
-        // Convert filter
-        let filter_json = filter_expression_to_pinecone(filter)?;
-        let include_values = include_vectors.unwrap_or(false);
-        let include_meta = include_metadata.unwrap_or(false);
-
-        let matches = api.query(
-            vector,
-            limit,
-            namespace,
-            filter_json,
-            include_values,
-            include_meta,
-        )?;
-
-        let results = matches
-            .into_iter()
-            .map(|m| SearchResult {
-                id: m.id,
-                score: m.score,
-                distance: 1.0 - m.score, // Convert similarity to distance
-                vector: if include_values {
-                    m.values.map(VectorData::Dense)
-                } else {
-                    None
-                },
-                metadata: if include_meta {
-                    m.metadata.and_then(json_map_to_metadata)
-                } else {
-                    None
-                },
-            })
-            .collect();
-
-        debug!("Found {} search results", results.len());
-        Ok(results)
-    }
-
-    fn find_similar(
-        collection: String,
-        vector: VectorData,
-        limit: u32,
-        namespace: Option<String>,
-    ) -> Result<Vec<SearchResult>, VectorError> {
-        init_logging();
-        debug!("Finding similar vectors (simplified search)");
-
-        Self::search_vectors(
-            collection,
-            SearchQueryEnum::Vector(vector),
-            limit,
-            None, // no filter
-            namespace,
-            Some(false), // don't include vectors
-            Some(true),  // include metadata
-            None,
-            None,
-            None,
-        )
-=======
-=======
->>>>>>> 99fae2e2b91a5f023d76b6603d8b38164ebb18da
-        Err(unsupported_feature("Pinecone provider not implemented"))
-    }
-
-    fn find_similar(
-        _collection: String,
-        _vector: VectorData,
-        _limit: u32,
-        _namespace: Option<String>,
-    ) -> Result<Vec<SearchResult>, VectorError> {
-        Err(unsupported_feature("Pinecone provider not implemented"))
-<<<<<<< HEAD
->>>>>>> a6364a7537634b59f83c3bc53e389acf5dd86b49
-=======
->>>>>>> 99fae2e2b91a5f023d76b6603d8b38164ebb18da
-    }
-
-    fn batch_search(
-        _collection: String,
-        _queries: Vec<SearchQueryEnum>,
-        _limit: u32,
-        _filter: Option<FilterExpression>,
-        _namespace: Option<String>,
-        _include_vectors: Option<bool>,
-        _include_metadata: Option<bool>,
-        _search_params: Option<Vec<(String, String)>>,
-    ) -> Result<Vec<Vec<SearchResult>>, VectorError> {
-<<<<<<< HEAD
-<<<<<<< HEAD
-        init_logging();
-        Err(unsupported_feature(
-            "Batch search not yet implemented for Pinecone",
-        ))
-    }
-}
-
-// -------------------- search-extended -----------------------
-=======
-=======
->>>>>>> 99fae2e2b91a5f023d76b6603d8b38164ebb18da
-        Err(unsupported_feature("Pinecone provider not implemented"))
-    }
-}
-
-// -------------------- search extended ----------------------
-<<<<<<< HEAD
->>>>>>> a6364a7537634b59f83c3bc53e389acf5dd86b49
-=======
->>>>>>> 99fae2e2b91a5f023d76b6603d8b38164ebb18da
-impl SearchExtendedGuest for PineconeComponent {
-    fn recommend_vectors(
-        _collection: String,
-        _positive: Vec<RecommendationExample>,
-        _negative: Option<Vec<RecommendationExample>>,
-        _limit: u32,
-        _filter: Option<FilterExpression>,
-        _namespace: Option<String>,
-        _strategy: Option<RecommendationStrategy>,
-        _include_vectors: Option<bool>,
-        _include_metadata: Option<bool>,
-    ) -> Result<Vec<SearchResult>, VectorError> {
-<<<<<<< HEAD
-<<<<<<< HEAD
-        init_logging();
-        Err(unsupported_feature("Recommendations not supported by Pinecone"))
-=======
-        Err(unsupported_feature("Pinecone provider not implemented"))
->>>>>>> a6364a7537634b59f83c3bc53e389acf5dd86b49
-=======
-        Err(unsupported_feature("Pinecone provider not implemented"))
->>>>>>> 99fae2e2b91a5f023d76b6603d8b38164ebb18da
-    }
-
-    fn discover_vectors(
-        _collection: String,
-<<<<<<< HEAD
-<<<<<<< HEAD
-        _context_pairs: Vec<ContextPair>,
-=======
-        _context_pairs: Vec<golem_vector::exports::golem::vector::search_extended::ContextPair>,
->>>>>>> a6364a7537634b59f83c3bc53e389acf5dd86b49
-=======
-        _context_pairs: Vec<golem_vector::exports::golem::vector::search_extended::ContextPair>,
->>>>>>> 99fae2e2b91a5f023d76b6603d8b38164ebb18da
-        _limit: u32,
-        _filter: Option<FilterExpression>,
-        _namespace: Option<String>,
-        _include_vectors: Option<bool>,
-        _include_metadata: Option<bool>,
-    ) -> Result<Vec<SearchResult>, VectorError> {
-<<<<<<< HEAD
-<<<<<<< HEAD
-        init_logging();
-        Err(unsupported_feature("Discovery not supported by Pinecone"))
-=======
-        Err(unsupported_feature("Pinecone provider not implemented"))
->>>>>>> a6364a7537634b59f83c3bc53e389acf5dd86b49
-=======
-        Err(unsupported_feature("Pinecone provider not implemented"))
->>>>>>> 99fae2e2b91a5f023d76b6603d8b38164ebb18da
-    }
-
-    fn search_groups(
-        _collection: String,
-        _query: SearchQueryEnum,
-        _group_by: String,
-        _group_size: u32,
-        _max_groups: u32,
-        _filter: Option<FilterExpression>,
-        _namespace: Option<String>,
-        _include_vectors: Option<bool>,
-        _include_metadata: Option<bool>,
-    ) -> Result<Vec<GroupedSearchResult>, VectorError> {
-<<<<<<< HEAD
-<<<<<<< HEAD
-        init_logging();
-        Err(unsupported_feature("Grouped search not supported by Pinecone"))
-=======
-        Err(unsupported_feature("Pinecone provider not implemented"))
->>>>>>> a6364a7537634b59f83c3bc53e389acf5dd86b49
-=======
-        Err(unsupported_feature("Pinecone provider not implemented"))
->>>>>>> 99fae2e2b91a5f023d76b6603d8b38164ebb18da
-    }
-
-    fn search_range(
-        _collection: String,
-        _vector: VectorData,
-        _min_distance: Option<f32>,
-        _max_distance: f32,
-        _filter: Option<FilterExpression>,
-        _namespace: Option<String>,
-        _limit: Option<u32>,
-        _include_vectors: Option<bool>,
-        _include_metadata: Option<bool>,
-    ) -> Result<Vec<SearchResult>, VectorError> {
-<<<<<<< HEAD
-<<<<<<< HEAD
-        init_logging();
-        Err(unsupported_feature("Range search not supported by Pinecone"))
-=======
-        Err(unsupported_feature("Pinecone provider not implemented"))
->>>>>>> a6364a7537634b59f83c3bc53e389acf5dd86b49
-=======
-        Err(unsupported_feature("Pinecone provider not implemented"))
->>>>>>> 99fae2e2b91a5f023d76b6603d8b38164ebb18da
-    }
-
-    fn search_text(
-        _collection: String,
-        _query_text: String,
-        _limit: u32,
-        _filter: Option<FilterExpression>,
-        _namespace: Option<String>,
-    ) -> Result<Vec<SearchResult>, VectorError> {
-<<<<<<< HEAD
-<<<<<<< HEAD
-        init_logging();
-        Err(unsupported_feature("Text search not supported by Pinecone"))
-    }
-}
-
-// -------------------- namespaces ----------------------------
-=======
-=======
->>>>>>> 99fae2e2b91a5f023d76b6603d8b38164ebb18da
-        Err(unsupported_feature("Pinecone provider not implemented"))
-    }
-}
-
-// -------------------- namespaces ---------------------------
-<<<<<<< HEAD
->>>>>>> a6364a7537634b59f83c3bc53e389acf5dd86b49
-=======
->>>>>>> 99fae2e2b91a5f023d76b6603d8b38164ebb18da
-impl NamespacesGuest for PineconeComponent {
-    fn upsert_namespace(
-        _collection: String,
-        _namespace: String,
-        _metadata: Option<Metadata>,
-    ) -> Result<NamespaceInfo, VectorError> {
-<<<<<<< HEAD
-<<<<<<< HEAD
-        init_logging();
-        Err(unsupported_feature(
-            "Namespace management not supported by Pinecone API",
-        ))
-    }
-
-    fn list_namespaces(_collection: String) -> Result<Vec<NamespaceInfo>, VectorError> {
-        init_logging();
-        Err(unsupported_feature(
-            "Namespace listing not supported by Pinecone API",
-        ))
-=======
-=======
->>>>>>> 99fae2e2b91a5f023d76b6603d8b38164ebb18da
-        Err(unsupported_feature("Pinecone provider not implemented"))
-    }
-
-    fn list_namespaces(_collection: String) -> Result<Vec<NamespaceInfo>, VectorError> {
-        Err(unsupported_feature("Pinecone provider not implemented"))
-<<<<<<< HEAD
->>>>>>> a6364a7537634b59f83c3bc53e389acf5dd86b49
-=======
->>>>>>> 99fae2e2b91a5f023d76b6603d8b38164ebb18da
-    }
-
-    fn get_namespace(
-        _collection: String,
-        _namespace: String,
-    ) -> Result<NamespaceInfo, VectorError> {
-<<<<<<< HEAD
-<<<<<<< HEAD
-        init_logging();
-        Err(unsupported_feature(
-            "Namespace info not supported by Pinecone API",
-        ))
-    }
-
-    fn delete_namespace(_collection: String, _namespace: String) -> Result<(), VectorError> {
-        init_logging();
-        Err(unsupported_feature(
-            "Namespace deletion not supported by Pinecone API",
-        ))
-    }
-
-    fn namespace_exists(_collection: String, _namespace: String) -> Result<bool, VectorError> {
-        init_logging();
-        // Namespaces in Pinecone are implicit - they exist when vectors are added to them
-        Ok(true)
-    }
-}
-
-// -------------------- analytics -----------------------------
-impl AnalyticsGuest for PineconeComponent {
-    fn get_collection_stats(
-        _collection: String,
-        _namespace: Option<String>,
-    ) -> Result<CollectionStats, VectorError> {
-        init_logging();
-        Err(unsupported_feature(
-            "Collection stats not yet implemented for Pinecone",
-        ))
-    }
-
-    fn get_field_stats(
-        _collection: String,
-        _field: String,
-        _namespace: Option<String>,
-    ) -> Result<FieldStats, VectorError> {
-        init_logging();
-        Err(unsupported_feature(
-            "Field stats not yet implemented for Pinecone",
-        ))
-    }
-
-    fn get_field_distribution(
-        _collection: String,
-        _field: String,
-        _limit: Option<u32>,
-        _namespace: Option<String>,
-    ) -> Result<Vec<(MetadataValue, u64)>, VectorError> {
-        init_logging();
-        Err(unsupported_feature(
-            "Field distribution not yet implemented for Pinecone",
-        ))
-    }
-}
-
-// -------------------- connection ----------------------------
-impl ConnectionGuest for PineconeComponent {
-=======
-=======
->>>>>>> 99fae2e2b91a5f023d76b6603d8b38164ebb18da
-        Err(unsupported_feature("Pinecone provider not implemented"))
-    }
-
-    fn delete_namespace(_collection: String, _namespace: String) -> Result<(), VectorError> {
-        Err(unsupported_feature("Pinecone provider not implemented"))
-    }
-
-    fn namespace_exists(_collection: String, _namespace: String) -> Result<bool, VectorError> {
-        Err(unsupported_feature("Pinecone provider not implemented"))
-    }
-}
-
-// -------------------- connection ---------------------------
-impl ConnectionGuestImpl for PineconeComponent {
-<<<<<<< HEAD
->>>>>>> a6364a7537634b59f83c3bc53e389acf5dd86b49
-=======
->>>>>>> 99fae2e2b91a5f023d76b6603d8b38164ebb18da
-    fn connect(
-        _endpoint: String,
-        _credentials: Option<Credentials>,
-        _timeout_ms: Option<u32>,
-        _options: Option<Metadata>,
-    ) -> Result<(), VectorError> {
-        init_logging();
-<<<<<<< HEAD
-<<<<<<< HEAD
-        Self::validate_config()?;
-        info!("Pinecone connection validated via environment variables");
-=======
->>>>>>> a6364a7537634b59f83c3bc53e389acf5dd86b49
-=======
->>>>>>> 99fae2e2b91a5f023d76b6603d8b38164ebb18da
-        Ok(())
-    }
-
-    fn disconnect() -> Result<(), VectorError> {
-<<<<<<< HEAD
-<<<<<<< HEAD
-        init_logging();
-        debug!("Pinecone disconnect (no persistent connection to close)");
-=======
->>>>>>> a6364a7537634b59f83c3bc53e389acf5dd86b49
-=======
->>>>>>> 99fae2e2b91a5f023d76b6603d8b38164ebb18da
-        Ok(())
-    }
-
-    fn get_connection_status() -> Result<ConnectionStatus, VectorError> {
-<<<<<<< HEAD
-<<<<<<< HEAD
-        init_logging();
-        match Self::validate_config() {
-            Ok(()) => Ok(ConnectionStatus::Connected),
-            Err(_) => Ok(ConnectionStatus::Disconnected),
-        }
-=======
-=======
->>>>>>> 99fae2e2b91a5f023d76b6603d8b38164ebb18da
-        Ok(ConnectionStatus {
-            connected: false,
-            provider: Some("pinecone".into()),
-            endpoint: None,
-            last_activity: None,
-        })
-<<<<<<< HEAD
->>>>>>> a6364a7537634b59f83c3bc53e389acf5dd86b49
-=======
->>>>>>> 99fae2e2b91a5f023d76b6603d8b38164ebb18da
-    }
-
-    fn test_connection(
-        _endpoint: String,
-        _credentials: Option<Credentials>,
-        _timeout_ms: Option<u32>,
-        _options: Option<Metadata>,
-    ) -> Result<bool, VectorError> {
-<<<<<<< HEAD
-<<<<<<< HEAD
-        init_logging();
-        // Test by trying to list indexes
-        match Self::list_collections() {
-            Ok(_) => {
-                info!("Pinecone connection test successful");
-                Ok(true)
-            }
-            Err(e) => {
-                error!("Pinecone connection test failed: {}", e);
-                Ok(false)
-            }
-        }
-    }
-}
-
-// Implement ExtendedGuest marker trait
-impl ExtendedGuest for PineconeComponent {}
-
-// Export bindings for the component
-golem_vector::export_bindings!(Component);
-=======
-=======
->>>>>>> 99fae2e2b91a5f023d76b6603d8b38164ebb18da
-        Err(unsupported_feature("Pinecone provider not implemented"))
-    }
-}
-
-impl ExtendedGuest for PineconeComponent {}
-
-type DurablePineconeComponent = DurableVector<PineconeComponent>;
-
-golem_vector::export_vector!(DurablePineconeComponent with_types_in golem_vector);
-<<<<<<< HEAD
->>>>>>> a6364a7537634b59f83c3bc53e389acf5dd86b49
-=======
->>>>>>> 99fae2e2b91a5f023d76b6603d8b38164ebb18da
->>>>>>> 59898aa0
+golem_vector::export_bindings!(Component);