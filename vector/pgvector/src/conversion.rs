--- conflicted
+++ resolved
@@ -1,4 +1,3 @@
-<<<<<<< HEAD
 //! Conversions and helpers for the pgvector provider.
 //!
 //! * Convert WIT `VectorData` → Postgres vector literal (Vec<f32>)
@@ -225,408 +224,4 @@
     map.into_iter()
         .map(|(k, v)| (k, json_to_metadata_value(&v)))
         .collect()
-}
-=======
-//! Conversions and helpers for the pgvector provider.
-//!
-//! * Convert WIT `VectorData` → Postgres vector literal (Vec<f32>)
-//! * Translate filter expressions into SQL `WHERE` fragments
-//! * Map WIT `DistanceMetric` to pgvector operator / function names
-
-use golem_vector::exports::golem::vector::types::{
-<<<<<<< HEAD
-    DistanceMetric,
-    FilterExpression,
-    FilterOperator,
-    FilterValue,
-    Metadata,
-    MetadataValue,
-    VectorData,
-    VectorError,
-=======
-<<<<<<< HEAD
-<<<<<<< HEAD
-    DistanceMetric, FilterExpression, FilterOperator, FilterValue, Metadata, MetadataValue,
-    VectorData, VectorError,
->>>>>>> 54db59b006712dd19266b3696202a3a95d62010a
-};
-use golem_vector::conversion_errors::{ConversionError, validate_vector_dimension};
-use serde_json::Value;
-=======
-=======
->>>>>>> 99fae2e2b91a5f023d76b6603d8b38164ebb18da
-    DistanceMetric, FilterCondition, FilterExpression, FilterOperator, Metadata, MetadataValue,
-    VectorData, VectorError,
-};
-use serde_json::{json, Value};
-use std::collections::HashMap;
-<<<<<<< HEAD
->>>>>>> a6364a7537634b59f83c3bc53e389acf5dd86b49
-=======
->>>>>>> 99fae2e2b91a5f023d76b6603d8b38164ebb18da
-
-// -----------------------------------------------------------------------------
-// Metric mapping
-// -----------------------------------------------------------------------------
-
-pub fn metric_to_pgvector(metric: DistanceMetric) -> &'static str {
-    match metric {
-        DistanceMetric::Cosine => "<=>", // cosine distance operator in pgvector
-        DistanceMetric::Euclidean => "<->", // l2 distance operator
-<<<<<<< HEAD
-<<<<<<< HEAD
-        DistanceMetric::DotProduct => "<#>", // negative inner product
-=======
-        DistanceMetric::Dot => "<#>",    // negative inner product
->>>>>>> a6364a7537634b59f83c3bc53e389acf5dd86b49
-=======
-        DistanceMetric::Dot => "<#>",    // negative inner product
->>>>>>> 99fae2e2b91a5f023d76b6603d8b38164ebb18da
-        _ => "<->",
-    }
-}
-
-// -----------------------------------------------------------------------------
-// Vector conversion
-// -----------------------------------------------------------------------------
-<<<<<<< HEAD
-<<<<<<< HEAD
-/// Convert VectorData to dense f32 vector for Postgres/pgvector with validation
-pub fn vector_data_to_dense(data: VectorData) -> Result<Vec<f32>, VectorError> {
-    match data {
-        VectorData::Dense(values) => {
-            validate_vector_dimension(&values, None)?;
-            Ok(values)
-        },
-        VectorData::Sparse { .. } => Err(ConversionError::UnsupportedMetric {
-            metric: "sparse vectors".to_string(),
-            provider: "Pgvector".to_string(),
-        }.into()),
-=======
-=======
->>>>>>> 99fae2e2b91a5f023d76b6603d8b38164ebb18da
-
-pub fn vector_data_to_dense(v: VectorData) -> Result<Vec<f32>, VectorError> {
-    match v {
-        VectorData::Dense(d) => Ok(d),
-        _ => Err(invalid_vector("pgvector supports only dense vectors")),
-<<<<<<< HEAD
->>>>>>> a6364a7537634b59f83c3bc53e389acf5dd86b49
-=======
->>>>>>> 99fae2e2b91a5f023d76b6603d8b38164ebb18da
-    }
-}
-
-// -----------------------------------------------------------------------------
-// Metadata handling – stored as JSONB columns when available
-// -----------------------------------------------------------------------------
-
-fn metadata_value_to_json(v: MetadataValue) -> Value {
-    match v {
-        MetadataValue::StringVal(s) => Value::String(s),
-<<<<<<< HEAD
-=======
-<<<<<<< HEAD
-<<<<<<< HEAD
-        MetadataValue::FloatVal(n) => Value::from(n),
-        MetadataValue::IntVal(i) => Value::from(i),
-        MetadataValue::BoolVal(b) => Value::from(b),
-=======
-=======
->>>>>>> 99fae2e2b91a5f023d76b6603d8b38164ebb18da
->>>>>>> 54db59b006712dd19266b3696202a3a95d62010a
-        MetadataValue::NumberVal(n) => Value::from(n),
-        MetadataValue::IntegerVal(i) => Value::from(i),
-        MetadataValue::BooleanVal(b) => Value::from(b),
-        MetadataValue::NullVal => Value::Null,
-<<<<<<< HEAD
-=======
-<<<<<<< HEAD
->>>>>>> a6364a7537634b59f83c3bc53e389acf5dd86b49
-=======
->>>>>>> 99fae2e2b91a5f023d76b6603d8b38164ebb18da
->>>>>>> 54db59b006712dd19266b3696202a3a95d62010a
-        MetadataValue::ArrayVal(arr) => {
-            Value::Array(arr.into_iter().map(metadata_value_to_json).collect())
-        }
-        MetadataValue::ObjectVal(obj) => Value::Object(
-            obj.into_iter()
-                .map(|(k, v)| (k, metadata_value_to_json(v)))
-                .collect(),
-        ),
-<<<<<<< HEAD
-        MetadataValue::GeoVal(coords) => {
-            let mut map = serde_json::Map::new();
-            map.insert("lat".into(), Value::from(coords.latitude));
-            map.insert("lon".into(), Value::from(coords.longitude));
-            Value::Object(map)
-        }
-        MetadataValue::DatetimeVal(dt) => Value::String(dt),
-        MetadataValue::BlobVal(b) => Value::String(base64::encode(b)),
-=======
-<<<<<<< HEAD
-<<<<<<< HEAD
->>>>>>> 54db59b006712dd19266b3696202a3a95d62010a
-    }
-}
-
-pub fn metadata_to_json_map(meta: Option<Metadata>) -> serde_json::Map<String, Value> {
-    meta
-        .map(|m| {
-            m.into_iter()
-                .map(|(k, v)| (k, metadata_value_to_json(v)))
-                .collect::<serde_json::Map<_, _>>()
-        })
-        .unwrap_or_default()
-=======
-=======
->>>>>>> 99fae2e2b91a5f023d76b6603d8b38164ebb18da
-        MetadataValue::GeoVal(coords) => json!({ "lat": coords.latitude, "lon": coords.longitude }),
-        MetadataValue::DatetimeVal(dt) => Value::String(dt),
-        MetadataValue::BlobVal(b) => Value::String(base64::encode(b)),
-    }
-}
-
-pub fn metadata_to_json_map(meta: Option<Metadata>) -> HashMap<String, Value> {
-    meta.map(|m| {
-        m.into_iter()
-            .map(|(k, v)| (k, metadata_value_to_json(v)))
-            .collect::<HashMap<_, _>>()
-    })
-    .unwrap_or_default()
-<<<<<<< HEAD
->>>>>>> a6364a7537634b59f83c3bc53e389acf5dd86b49
-=======
->>>>>>> 99fae2e2b91a5f023d76b6603d8b38164ebb18da
-}
-
-// -----------------------------------------------------------------------------
-// VERY small subset of filter → SQL translation
-// -----------------------------------------------------------------------------
-
-<<<<<<< HEAD
-/// Translate an optional `FilterExpression` into an optional SQL fragment and parameter list.
-/// Returns `Some((sql, values))` where `values` are strings to bind, or `None` if no usable filter.
-=======
-/// Translate `FilterExpression` into SQL fragment and parameter list.
-/// Returns `(sql, values)` where `values` are JSON-encoded.
-<<<<<<< HEAD
-<<<<<<< HEAD
-/// Convert FilterExpression to SQL WHERE clause with parameters and validation
->>>>>>> 54db59b006712dd19266b3696202a3a95d62010a
-pub fn filter_expression_to_sql(
-    expr: Option<FilterExpression>,
-    start_param_index: usize,
-) -> Option<(String, Vec<String>)> {
-    use golem_vector::exports::golem::vector::types::FilterCondition;
-
-    fn value_to_param(v: &FilterValue) -> Option<String> {
-        match v {
-            FilterValue::StringVal(s) => Some(s.clone()),
-            FilterValue::NumberVal(n) => Some(n.to_string()),
-            FilterValue::IntegerVal(i) => Some(i.to_string()),
-            FilterValue::BooleanVal(b) => Some(if *b { "true".into() } else { "false".into() }),
-            FilterValue::ArrayVal(_) | FilterValue::ListVal(_) | FilterValue::ObjectVal(_) => None,
-            FilterValue::NullVal => None,
-        }
-    }
-
-    fn cond_to_sql(cond: &FilterCondition, idx: usize) -> Option<(String, Vec<String>, usize)> {
-        let field_text = format!("metadata->>'{}'", cond.field);
-        match cond.operator {
-            FilterOperator::Eq => {
-                let val = value_to_param(&cond.value)?;
-                let sql = format!("{} = ${}::text", field_text, idx);
-                Some((sql, vec![val], idx + 1))
-            }
-            FilterOperator::Gt | FilterOperator::Gte | FilterOperator::Lt | FilterOperator::Lte => {
-                let val = value_to_param(&cond.value)?;
-                let op = match cond.operator {
-                    FilterOperator::Gt => ">",
-                    FilterOperator::Gte => ">=",
-                    FilterOperator::Lt => "<",
-                    FilterOperator::Lte => "<=",
-                    _ => unreachable!(),
-                };
-                let sql = format!("({})::numeric {} ${}::numeric", field_text, op, idx);
-                Some((sql, vec![val], idx + 1))
-            }
-            FilterOperator::In | FilterOperator::Nin => {
-                if let FilterValue::ListVal(list) = &cond.value {
-                    let mut vals: Vec<String> = Vec::new();
-                    let mut phs: Vec<String> = Vec::new();
-                    let mut cur = idx;
-                    for v in list {
-                        if let Some(s) = value_to_param(v) {
-                            vals.push(s);
-                            phs.push(format!("${}::text", cur));
-                            cur += 1;
-                        }
-                    }
-                    if vals.is_empty() { return None; }
-                    let op = if matches!(cond.operator, FilterOperator::In) { "IN" } else { "NOT IN" };
-                    let sql = format!("{} {} ({})", field_text, op, phs.join(", "));
-                    Some((sql, vals, cur))
-                } else {
-                    None
-                }
-            }
-            _ => None,
-        }
-<<<<<<< HEAD
-=======
-        FilterValue::ArrayVal(arr) => {
-            let items: Vec<String> = arr.iter().map(|v| {
-                let j = metadata_value_to_json(v.clone());
-                match j {
-                    Value::String(s) => s,
-                    _ => j.to_string(),
-                }
-            }).collect();
-            format!("[{}]", items.join(", "))
-        }
-=======
-=======
->>>>>>> 99fae2e2b91a5f023d76b6603d8b38164ebb18da
-/// Unsupported constructs yield `None`.
-pub fn filter_expression_to_sql(expr: Option<FilterExpression>) -> Option<(String, Vec<Value>)> {
-    fn cond_to_sql(cond: &FilterCondition, idx: usize) -> Option<(String, Value)> {
-        let placeholder = format!("${}", idx);
-        let field = format!("metadata->>'{}'", cond.field); // assumes JSONB metadata column
-        match cond.operator {
-            FilterOperator::Eq => Some((
-                format!("{} = {}", field, placeholder),
-                metadata_value_to_json(cond.value.clone()),
-            )),
-            FilterOperator::Gt => Some((
-                format!("{}::numeric > {}", field, placeholder),
-                metadata_value_to_json(cond.value.clone()),
-            )),
-            FilterOperator::Gte => Some((
-                format!("{}::numeric >= {}", field, placeholder),
-                metadata_value_to_json(cond.value.clone()),
-            )),
-            FilterOperator::Lt => Some((
-                format!("{}::numeric < {}", field, placeholder),
-                metadata_value_to_json(cond.value.clone()),
-            )),
-            FilterOperator::Lte => Some((
-                format!("{}::numeric <= {}", field, placeholder),
-                metadata_value_to_json(cond.value.clone()),
-            )),
-            _ => None,
-        }
-    }
-
-    fn walk(expr: &FilterExpression, sql_parts: &mut Vec<String>, params: &mut Vec<Value>) {
-        match expr {
-            FilterExpression::Condition(c) => {
-                if let Some((sql, val)) = cond_to_sql(c, params.len() + 1) {
-                    sql_parts.push(sql);
-                    params.push(val);
-                }
-            }
-            FilterExpression::And(list) => {
-                for e in list {
-                    walk(e, sql_parts, params);
-                }
-            }
-            _ => {
-                // OR/NOT currently unsupported for simplicity
-            }
-        }
-    }
-
-    let expr = expr?;
-    let mut parts = Vec::new();
-    let mut params = Vec::new();
-    walk(&expr, &mut parts, &mut params);
-<<<<<<< HEAD
->>>>>>> a6364a7537634b59f83c3bc53e389acf5dd86b49
-=======
->>>>>>> 99fae2e2b91a5f023d76b6603d8b38164ebb18da
-    if parts.is_empty() {
-        None
-    } else {
-        Some((parts.join(" AND "), params))
->>>>>>> 54db59b006712dd19266b3696202a3a95d62010a
-    }
-
-    fn build_sql(expr: &FilterExpression, mut idx: usize) -> Option<(String, Vec<String>, usize)> {
-        match expr {
-            FilterExpression::Condition(c) => cond_to_sql(c, idx),
-            FilterExpression::And(list) => {
-                let mut parts: Vec<String> = Vec::new();
-                let mut params: Vec<String> = Vec::new();
-                let mut cur = idx;
-                for e in list {
-                    if let Some((sql, vals, next)) = build_sql(e, cur) {
-                        parts.push(sql);
-                        params.extend(vals);
-                        cur = next;
-                    }
-                }
-                if parts.is_empty() { None } else { Some((parts.join(" AND "), params, cur)) }
-            }
-            FilterExpression::Or(list) => {
-                let mut parts: Vec<String> = Vec::new();
-                let mut params: Vec<String> = Vec::new();
-                let mut cur = idx;
-                for e in list {
-                    if let Some((sql, vals, next)) = build_sql(e, cur) {
-                        parts.push(sql);
-                        params.extend(vals);
-                        cur = next;
-                    }
-                }
-                if parts.is_empty() { None } else { Some((format!("({})", parts.join(" OR ")), params, cur)) }
-            }
-            FilterExpression::Not(inner) => {
-                let (sql, vals, next) = build_sql(inner, idx)?;
-                Some((format!("NOT ({})", sql), vals, next))
-            }
-        }
-    }
-
-    let expr = expr?;
-    let (sql, params, _) = build_sql(&expr, start_param_index)?;
-    if sql.trim().is_empty() { None } else { Some((sql, params)) }
-}
-<<<<<<< HEAD
-<<<<<<< HEAD
-
-// -----------------------------------------------------------------------------
-// JSON -> Metadata helpers
-// -----------------------------------------------------------------------------
-
-pub fn json_to_metadata_value(v: &Value) -> MetadataValue {
-    match v {
-        Value::String(s) => MetadataValue::StringVal(s.clone()),
-        Value::Number(n) => {
-            if let Some(i) = n.as_i64() {
-                MetadataValue::IntegerVal(i)
-            } else if let Some(f) = n.as_f64() {
-                MetadataValue::NumberVal(f)
-            } else {
-                MetadataValue::StringVal(n.to_string())
-            }
-        }
-        Value::Bool(b) => MetadataValue::BooleanVal(*b),
-        Value::Null => MetadataValue::NullVal,
-        Value::Array(arr) => MetadataValue::ArrayVal(arr.iter().map(json_to_metadata_value).collect()),
-        Value::Object(map) => MetadataValue::ObjectVal(
-            map.iter().map(|(k, v)| (k.clone(), json_to_metadata_value(v))).collect(),
-        ),
-    }
-}
-
-pub fn json_object_to_metadata(map: serde_json::Map<String, Value>) -> Metadata {
-    map.into_iter()
-        .map(|(k, v)| (k, json_to_metadata_value(&v)))
-        .collect()
-}
-=======
->>>>>>> a6364a7537634b59f83c3bc53e389acf5dd86b49
-=======
->>>>>>> 99fae2e2b91a5f023d76b6603d8b38164ebb18da
->>>>>>> 59898aa0
+}