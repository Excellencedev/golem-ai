<<<<<<< HEAD
use crate::exports::golem::video_generation::advanced::Guest as AdvancedGuest;
use crate::exports::golem::video_generation::lip_sync::Guest as LipSyncGuest;
#[allow(unused_imports)]
use crate::exports::golem::video_generation::types::{
    AudioSource, BaseVideo, EffectType, GenerationConfig, InputImage, Kv, LipSyncVideo, MediaInput,
    VideoError, VideoResult, VoiceInfo,
};
use crate::exports::golem::video_generation::video_generation::Guest as VideoGenerationGuest;
use std::marker::PhantomData;

/// Wraps a Video implementation with custom durability
pub struct DurableVideo<Impl> {
    phantom: PhantomData<Impl>,
}

/// Trait to be implemented in addition to the Video `Guest` traits when wrapping it with `DurableVideo`.
pub trait ExtendedGuest: VideoGenerationGuest + LipSyncGuest + AdvancedGuest + 'static {}

/// When the durability feature flag is off, wrapping with `DurableVideo` is just a passthrough
#[cfg(not(feature = "durability"))]
mod passthrough_impl {
    use crate::durability::{DurableVideo, ExtendedGuest};
    use crate::exports::golem::video_generation::advanced::Guest as AdvancedGuest;
    use crate::exports::golem::video_generation::lip_sync::Guest as LipSyncGuest;
    use crate::exports::golem::video_generation::types::{
        AudioSource, BaseVideo, EffectType, GenerationConfig, InputImage, Kv, LipSyncVideo,
        MediaInput, VideoError, VideoResult, VoiceInfo,
    };
    use crate::exports::golem::video_generation::video_generation::Guest as VideoGenerationGuest;

    impl<Impl: ExtendedGuest> VideoGenerationGuest for DurableVideo<Impl> {
        fn generate(input: MediaInput, config: GenerationConfig) -> Result<String, VideoError> {
            Impl::generate(input, config)
        }

        fn poll(job_id: String) -> Result<VideoResult, VideoError> {
            Impl::poll(job_id)
        }

        fn cancel(job_id: String) -> Result<String, VideoError> {
            Impl::cancel(job_id)
        }
    }

    impl<Impl: ExtendedGuest> LipSyncGuest for DurableVideo<Impl> {
        fn generate_lip_sync(
            video: LipSyncVideo,
            audio: AudioSource,
        ) -> Result<String, VideoError> {
            Impl::generate_lip_sync(video, audio)
        }

        fn list_voices(language: Option<String>) -> Result<Vec<VoiceInfo>, VideoError> {
            Impl::list_voices(language)
        }
    }

    impl<Impl: ExtendedGuest> AdvancedGuest for DurableVideo<Impl> {
        fn extend_video(
            video_id: String,
            prompt: Option<String>,
            negative_prompt: Option<String>,
            cfg_scale: Option<f32>,
            provider_options: Option<Vec<Kv>>,
        ) -> Result<String, VideoError> {
            Impl::extend_video(
                video_id,
                prompt,
                negative_prompt,
                cfg_scale,
                provider_options,
            )
        }

        fn upscale_video(input: BaseVideo) -> Result<String, VideoError> {
            Impl::upscale_video(input)
        }

        fn generate_video_effects(
            input: InputImage,
            effect: EffectType,
            model: Option<String>,
            duration: Option<f32>,
            mode: Option<String>,
        ) -> Result<String, VideoError> {
            Impl::generate_video_effects(input, effect, model, duration, mode)
        }

        fn multi_image_generation(
            input_images: Vec<InputImage>,
            prompt: Option<String>,
            config: GenerationConfig,
        ) -> Result<String, VideoError> {
            Impl::multi_image_generation(input_images, prompt, config)
        }
    }
}

/// When the durability feature flag is on, wrapping with `DurableVideo` adds custom durability
/// on top of the provider-specific Video implementation using Golem's special host functions and
/// the `golem-rust` helper library.
///
/// There will be custom durability entries saved in the oplog, with the full Video request and configuration
/// stored as input, and the full response stored as output. To serialize these in a way it is
/// observable by oplog consumers, each relevant data type has to be converted to/from `ValueAndType`
/// which is implemented using the type classes and builder in the `golem-rust` library.
#[cfg(feature = "durability")]
mod durable_impl {
    use crate::durability::{DurableVideo, ExtendedGuest};
    use crate::exports::golem::video_generation::advanced::Guest as AdvancedGuest;
    use crate::exports::golem::video_generation::lip_sync::Guest as LipSyncGuest;
    use crate::exports::golem::video_generation::types::{
        AudioSource, BaseVideo, EffectType, GenerationConfig, InputImage, Kv, LipSyncVideo,
        MediaInput, VideoError, VideoResult, VoiceInfo,
    };
    use crate::exports::golem::video_generation::video_generation::Guest as VideoGenerationGuest;
    use crate::init_logging;
    use golem_rust::bindings::golem::durability::durability::DurableFunctionType;
    use golem_rust::durability::Durability;
    use golem_rust::{with_persistence_level, FromValueAndType, IntoValue, PersistenceLevel};
    use std::fmt::{Display, Formatter};

    impl<Impl: ExtendedGuest> VideoGenerationGuest for DurableVideo<Impl> {
        fn generate(input: MediaInput, config: GenerationConfig) -> Result<String, VideoError> {
            init_logging();
            let durability = Durability::<String, VideoError>::new(
                "golem_video",
                "generate",
                DurableFunctionType::WriteRemote,
            );
            if durability.is_live() {
                let result = with_persistence_level(PersistenceLevel::PersistNothing, || {
                    Impl::generate(input.clone(), config.clone())
                });
                durability.persist(GenerateInput { input, config }, result)
            } else {
                durability.replay()
            }
        }

        fn poll(job_id: String) -> Result<VideoResult, VideoError> {
            init_logging();
            let durability = Durability::<VideoResult, VideoError>::new(
                "golem_video",
                "poll",
                DurableFunctionType::ReadRemote,
            );
            if durability.is_live() {
                let result = with_persistence_level(PersistenceLevel::PersistNothing, || {
                    Impl::poll(job_id.clone())
                });
                durability.persist(PollInput { job_id }, result)
            } else {
                durability.replay()
            }
        }

        fn cancel(job_id: String) -> Result<String, VideoError> {
            init_logging();
            let durability = Durability::<String, VideoError>::new(
                "golem_video",
                "cancel",
                DurableFunctionType::WriteRemote,
            );
            if durability.is_live() {
                let result = with_persistence_level(PersistenceLevel::PersistNothing, || {
                    Impl::cancel(job_id.clone())
                });
                durability.persist(CancelInput { job_id }, result)
            } else {
                durability.replay()
            }
        }
    }

    impl<Impl: ExtendedGuest> LipSyncGuest for DurableVideo<Impl> {
        fn generate_lip_sync(
            video: LipSyncVideo,
            audio: AudioSource,
        ) -> Result<String, VideoError> {
            init_logging();
            let durability = Durability::<String, VideoError>::new(
                "golem_video",
                "generate_lip_sync",
                DurableFunctionType::WriteRemote,
            );
            if durability.is_live() {
                let result = with_persistence_level(PersistenceLevel::PersistNothing, || {
                    Impl::generate_lip_sync(video.clone(), audio.clone())
                });
                durability.persist(GenerateLipSyncInput { video, audio }, result)
            } else {
                durability.replay()
            }
        }

        fn list_voices(language: Option<String>) -> Result<Vec<VoiceInfo>, VideoError> {
            init_logging();
            let durability = Durability::<Vec<VoiceInfo>, VideoError>::new(
                "golem_video",
                "list_voices",
                DurableFunctionType::ReadRemote,
            );
            if durability.is_live() {
                let result = with_persistence_level(PersistenceLevel::PersistNothing, || {
                    Impl::list_voices(language.clone())
                });
                durability.persist(ListVoicesInput { language }, result)
            } else {
                durability.replay()
            }
        }
    }

    impl<Impl: ExtendedGuest> AdvancedGuest for DurableVideo<Impl> {
        fn extend_video(
            video_id: String,
            prompt: Option<String>,
            negative_prompt: Option<String>,
            cfg_scale: Option<f32>,
            provider_options: Option<Vec<Kv>>,
        ) -> Result<String, VideoError> {
            init_logging();
            let durability = Durability::<String, VideoError>::new(
                "golem_video",
                "extend_video",
                DurableFunctionType::WriteRemote,
            );
            if durability.is_live() {
                let result = with_persistence_level(PersistenceLevel::PersistNothing, || {
                    Impl::extend_video(
                        video_id.clone(),
                        prompt.clone(),
                        negative_prompt.clone(),
                        cfg_scale,
                        provider_options.clone(),
                    )
                });
                durability.persist(
                    ExtendVideoInput {
                        video_id,
                        prompt,
                        negative_prompt,
                        cfg_scale,
                        provider_options,
                    },
                    result,
                )
            } else {
                durability.replay()
            }
        }

        fn upscale_video(input: BaseVideo) -> Result<String, VideoError> {
            init_logging();
            let durability = Durability::<String, VideoError>::new(
                "golem_video",
                "upscale_video",
                DurableFunctionType::WriteRemote,
            );
            if durability.is_live() {
                let result = with_persistence_level(PersistenceLevel::PersistNothing, || {
                    Impl::upscale_video(input.clone())
                });
                durability.persist(UpscaleVideoInput { input }, result)
            } else {
                durability.replay()
            }
        }

        fn generate_video_effects(
            input: InputImage,
            effect: EffectType,
            model: Option<String>,
            duration: Option<f32>,
            mode: Option<String>,
        ) -> Result<String, VideoError> {
            init_logging();
            let durability = Durability::<String, VideoError>::new(
                "golem_video",
                "generate_video_effects",
                DurableFunctionType::WriteRemote,
            );
            if durability.is_live() {
                let result = with_persistence_level(PersistenceLevel::PersistNothing, || {
                    Impl::generate_video_effects(
                        input.clone(),
                        effect.clone(),
                        model.clone(),
                        duration,
                        mode.clone(),
                    )
                });
                durability.persist(
                    GenerateVideoEffectsInput {
                        input,
                        effect,
                        model,
                        duration,
                        mode,
                    },
                    result,
                )
            } else {
                durability.replay()
            }
        }

        fn multi_image_generation(
            input_images: Vec<InputImage>,
            prompt: Option<String>,
            config: GenerationConfig,
        ) -> Result<String, VideoError> {
            init_logging();
            let durability = Durability::<String, VideoError>::new(
                "golem_video",
                "multi_image_generation",
                DurableFunctionType::WriteRemote,
            );
            if durability.is_live() {
                let result = with_persistence_level(PersistenceLevel::PersistNothing, || {
                    Impl::multi_image_generation(
                        input_images.clone(),
                        prompt.clone(),
                        config.clone(),
                    )
                });
                durability.persist(
                    MultiImageGenerationInput {
                        input_images,
                        prompt,
                        config,
                    },
                    result,
                )
            } else {
                durability.replay()
            }
        }
    }

    #[derive(Debug, Clone, PartialEq, IntoValue, FromValueAndType)]
    struct GenerateInput {
        input: MediaInput,
        config: GenerationConfig,
    }

    #[derive(Debug, Clone, PartialEq, IntoValue, FromValueAndType)]
    struct PollInput {
        job_id: String,
    }

    #[derive(Debug, Clone, PartialEq, IntoValue, FromValueAndType)]
    struct CancelInput {
        job_id: String,
    }

    #[derive(Debug, Clone, PartialEq, IntoValue, FromValueAndType)]
    struct GenerateLipSyncInput {
        video: LipSyncVideo,
        audio: AudioSource,
    }

    #[derive(Debug, Clone, PartialEq, IntoValue, FromValueAndType)]
    struct ListVoicesInput {
        language: Option<String>,
    }

    #[derive(Debug, Clone, PartialEq, IntoValue, FromValueAndType)]
    struct ExtendVideoInput {
        video_id: String,
        prompt: Option<String>,
        negative_prompt: Option<String>,
        cfg_scale: Option<f32>,
        provider_options: Option<Vec<Kv>>,
    }

    #[derive(Debug, Clone, PartialEq, IntoValue, FromValueAndType)]
    struct UpscaleVideoInput {
        input: BaseVideo,
    }

    #[derive(Debug, Clone, PartialEq, IntoValue, FromValueAndType)]
    struct GenerateVideoEffectsInput {
        input: InputImage,
        effect: EffectType,
        model: Option<String>,
        duration: Option<f32>,
        mode: Option<String>,
    }

    #[derive(Debug, Clone, PartialEq, IntoValue, FromValueAndType)]
    struct MultiImageGenerationInput {
        input_images: Vec<InputImage>,
        prompt: Option<String>,
        config: GenerationConfig,
    }

    #[derive(Debug, FromValueAndType, IntoValue)]
    struct UnusedError;

    impl Display for UnusedError {
        fn fmt(&self, f: &mut Formatter<'_>) -> std::fmt::Result {
            write!(f, "UnusedError")
        }
    }

    impl From<&VideoError> for VideoError {
        fn from(error: &VideoError) -> Self {
            error.clone()
        }
    }

    #[cfg(test)]
    mod tests {
        use crate::durability::durable_impl::{
            CancelInput, ExtendVideoInput, GenerateInput, GenerateLipSyncInput,
            GenerateVideoEffectsInput, ListVoicesInput, MultiImageGenerationInput, PollInput,
            UpscaleVideoInput,
        };
        use crate::exports::golem::video_generation::types::{
            AspectRatio, AudioSource, BaseVideo, DualEffect, DualImageEffects, EffectType,
            GenerationConfig, InputImage, Kv, LipSyncVideo, MediaData, MediaInput, Narration,
            RawBytes, Reference, Resolution, SingleImageEffects, TextToSpeech,
        };
        use golem_rust::value_and_type::{FromValueAndType, IntoValueAndType};
        use std::fmt::Debug;

        fn roundtrip_test<T: Debug + Clone + PartialEq + IntoValueAndType + FromValueAndType>(
            value: T,
        ) {
            let vnt = value.clone().into_value_and_type();
            let extracted = T::from_value_and_type(vnt).unwrap();
            assert_eq!(value, extracted);
        }

        #[test]
        fn generate_input_roundtrip() {
            let input = GenerateInput {
                input: MediaInput::Text("Generate a video of a cat".to_string()),
                config: GenerationConfig {
                    negative_prompt: Some("blurry, low quality".to_string()),
                    seed: Some(12345),
                    scheduler: Some("ddim".to_string()),
                    guidance_scale: Some(7.5),
                    aspect_ratio: Some(AspectRatio::Landscape),
                    duration_seconds: Some(5.0),
                    resolution: Some(Resolution::Hd),
                    model: Some("runway-gen3".to_string()),
                    enable_audio: Some(true),
                    enhance_prompt: Some(false),
                    provider_options: Some(vec![Kv {
                        key: "model".to_string(),
                        value: "runway-gen3".to_string(),
                    }]),
                    lastframe: None,
                    static_mask: None,
                    dynamic_mask: None,
                    camera_control: None,
                },
            };
            roundtrip_test(input);
        }

        #[test]
        fn generate_input_with_image_roundtrip() {
            let input = GenerateInput {
                input: MediaInput::Image(Reference {
                    data: InputImage {
                        data: MediaData::Bytes(RawBytes {
                            bytes: vec![0, 1, 2, 3, 4, 5],
                            mime_type: "image/jpeg".to_string(),
                        }),
                    },
                    prompt: Some("Animate this image".to_string()),
                    role: None,
                }),
                config: GenerationConfig {
                    negative_prompt: None,
                    seed: None,
                    scheduler: None,
                    guidance_scale: None,
                    aspect_ratio: Some(AspectRatio::Square),
                    duration_seconds: Some(3.0),
                    resolution: Some(Resolution::Sd),
                    model: None,
                    enable_audio: Some(false),
                    enhance_prompt: None,
                    provider_options: None,
                    lastframe: None,
                    static_mask: None,
                    dynamic_mask: None,
                    camera_control: None,
                },
            };
            roundtrip_test(input);
        }

        #[test]
        fn poll_input_roundtrip() {
            let input = PollInput {
                job_id: "job_12345".to_string(),
            };
            roundtrip_test(input);
        }

        #[test]
        fn cancel_input_roundtrip() {
            let input = CancelInput {
                job_id: "job_67890".to_string(),
            };
            roundtrip_test(input);
        }

        #[test]
        fn generate_lip_sync_input_roundtrip() {
            let input = GenerateLipSyncInput {
                video: LipSyncVideo::Video(BaseVideo {
                    data: MediaData::Bytes(RawBytes {
                        bytes: vec![0, 1, 2, 3, 4, 5],
                        mime_type: "video/mp4".to_string(),
                    }),
                }),
                audio: AudioSource::FromText(TextToSpeech {
                    text: "Hello world".to_string(),
                    voice_id: "voice_123".to_string(),
                    language: crate::exports::golem::video_generation::types::VoiceLanguage::En,
                    speed: 1.0,
                }),
            };
            roundtrip_test(input);
        }

        #[test]
        fn generate_lip_sync_input_with_audio_roundtrip() {
            let input = GenerateLipSyncInput {
                video: LipSyncVideo::VideoId("video_123".to_string()),
                audio: AudioSource::FromAudio(Narration {
                    data: MediaData::Bytes(RawBytes {
                        bytes: vec![1, 2, 3, 4, 5, 6],
                        mime_type: "audio/mpeg".to_string(),
                    }),
                }),
            };
            roundtrip_test(input);
        }

        #[test]
        fn list_voices_input_roundtrip() {
            let input = ListVoicesInput {
                language: Some("en".to_string()),
            };
            roundtrip_test(input);
        }

        #[test]
        fn list_voices_input_no_language_roundtrip() {
            let input = ListVoicesInput { language: None };
            roundtrip_test(input);
        }

        #[test]
        fn extend_video_input_roundtrip() {
            let input = ExtendVideoInput {
                video_id: "video_123".to_string(),
                prompt: Some("extend this video".to_string()),
                negative_prompt: Some("static".to_string()),
                cfg_scale: Some(8.0),
                provider_options: Some(vec![Kv {
                    key: "quality".to_string(),
                    value: "high".to_string(),
                }]),
            };
            roundtrip_test(input);
        }

        #[test]
        fn upscale_video_input_roundtrip() {
            let input = UpscaleVideoInput {
                input: BaseVideo {
                    data: MediaData::Bytes(RawBytes {
                        bytes: vec![10, 20, 30, 40, 50],
                        mime_type: "video/mp4".to_string(),
                    }),
                },
            };
            roundtrip_test(input);
        }

        #[test]
        fn generate_video_effects_input_roundtrip() {
            let input = GenerateVideoEffectsInput {
                input: InputImage {
                    data: MediaData::Bytes(RawBytes {
                        bytes: vec![100, 200, 255],
                        mime_type: "image/jpeg".to_string(),
                    }),
                },
                effect: EffectType::Single(SingleImageEffects::Bloombloom),
                model: Some("kling-effects".to_string()),
                duration: Some(3.5),
                mode: Some("fast".to_string()),
            };
            roundtrip_test(input);
        }

        #[test]
        fn generate_video_effects_dual_input_roundtrip() {
            let input = GenerateVideoEffectsInput {
                input: InputImage {
                    data: MediaData::Url("https://example.com/image1.jpg".to_string()),
                },
                effect: EffectType::Dual(DualEffect {
                    effect: DualImageEffects::Hug,
                    second_image: InputImage {
                        data: MediaData::Url("https://example.com/image2.jpg".to_string()),
                    },
                }),
                model: None,
                duration: Some(2.0),
                mode: None,
            };
            roundtrip_test(input);
        }

        #[test]
        fn multi_image_generation_input_roundtrip() {
            let input = MultiImageGenerationInput {
                input_images: vec![
                    InputImage {
                        data: MediaData::Bytes(RawBytes {
                            bytes: vec![1, 2, 3],
                            mime_type: "image/jpeg".to_string(),
                        }),
                    },
                    InputImage {
                        data: MediaData::Url("https://example.com/image.png".to_string()),
                    },
                ],
                prompt: Some("Beautiful prompts".to_string()),
                config: GenerationConfig {
                    negative_prompt: Some("blurry".to_string()),
                    seed: None,
                    scheduler: Some("euler".to_string()),
                    guidance_scale: None,
                    aspect_ratio: Some(AspectRatio::Portrait),
                    duration_seconds: Some(4.0),
                    resolution: Some(Resolution::Uhd),
                    model: Some("kling-multi".to_string()),
                    enable_audio: Some(true),
                    enhance_prompt: Some(false),
                    provider_options: Some(vec![Kv {
                        key: "quality".to_string(),
                        value: "high".to_string(),
                    }]),
                    lastframe: None,
                    static_mask: None,
                    dynamic_mask: None,
                    camera_control: None,
                },
            };
            roundtrip_test(input);
        }
    }
}
=======
use crate::exports::golem::video_generation::advanced::Guest as AdvancedGuest;
use crate::exports::golem::video_generation::lip_sync::Guest as LipSyncGuest;
#[allow(unused_imports)]
use crate::exports::golem::video_generation::types::{
    AudioSource, BaseVideo, EffectType, GenerationConfig, InputImage, Kv, LipSyncVideo, MediaInput,
    VideoError, VideoResult, VoiceInfo,
};
use crate::exports::golem::video_generation::video_generation::Guest as VideoGenerationGuest;
use std::marker::PhantomData;

/// Wraps a Video implementation with custom durability
pub struct DurableVideo<Impl> {
    phantom: PhantomData<Impl>,
}

/// Trait to be implemented in addition to the Video `Guest` traits when wrapping it with `DurableVideo`.
pub trait ExtendedGuest: VideoGenerationGuest + LipSyncGuest + AdvancedGuest + 'static {}

/// When the durability feature flag is off, wrapping with `DurableVideo` is just a passthrough
#[cfg(not(feature = "durability"))]
mod passthrough_impl {
    use crate::durability::{DurableVideo, ExtendedGuest};
    use crate::exports::golem::video_generation::advanced::Guest as AdvancedGuest;
    use crate::exports::golem::video_generation::lip_sync::Guest as LipSyncGuest;
    use crate::exports::golem::video_generation::types::{
        AudioSource, BaseVideo, EffectType, GenerationConfig, InputImage, Kv, LipSyncVideo,
        MediaInput, VideoError, VideoResult, VoiceInfo,
    };
    use crate::exports::golem::video_generation::video_generation::Guest as VideoGenerationGuest;

    impl<Impl: ExtendedGuest> VideoGenerationGuest for DurableVideo<Impl> {
        fn generate(input: MediaInput, config: GenerationConfig) -> Result<String, VideoError> {
            Impl::generate(input, config)
        }

        fn poll(job_id: String) -> Result<VideoResult, VideoError> {
            Impl::poll(job_id)
        }

        fn cancel(job_id: String) -> Result<String, VideoError> {
            Impl::cancel(job_id)
        }
    }

    impl<Impl: ExtendedGuest> LipSyncGuest for DurableVideo<Impl> {
        fn generate_lip_sync(
            video: LipSyncVideo,
            audio: AudioSource,
        ) -> Result<String, VideoError> {
            Impl::generate_lip_sync(video, audio)
        }

        fn list_voices(language: Option<String>) -> Result<Vec<VoiceInfo>, VideoError> {
            Impl::list_voices(language)
        }
    }

    impl<Impl: ExtendedGuest> AdvancedGuest for DurableVideo<Impl> {
        fn extend_video(
            video_id: String,
            prompt: Option<String>,
            negative_prompt: Option<String>,
            cfg_scale: Option<f32>,
            provider_options: Option<Vec<Kv>>,
        ) -> Result<String, VideoError> {
            Impl::extend_video(
                video_id,
                prompt,
                negative_prompt,
                cfg_scale,
                provider_options,
            )
        }

        fn upscale_video(input: BaseVideo) -> Result<String, VideoError> {
            Impl::upscale_video(input)
        }

        fn generate_video_effects(
            input: InputImage,
            effect: EffectType,
            model: Option<String>,
            duration: Option<f32>,
            mode: Option<String>,
        ) -> Result<String, VideoError> {
            Impl::generate_video_effects(input, effect, model, duration, mode)
        }

        fn multi_image_generation(
            input_images: Vec<InputImage>,
            prompt: Option<String>,
            config: GenerationConfig,
        ) -> Result<String, VideoError> {
            Impl::multi_image_generation(input_images, prompt, config)
        }
    }
}

/// When the durability feature flag is on, wrapping with `DurableVideo` adds custom durability
/// on top of the provider-specific Video implementation using Golem's special host functions and
/// the `golem-rust` helper library.
///
/// There will be custom durability entries saved in the oplog, with the full Video request and configuration
/// stored as input, and the full response stored as output. To serialize these in a way it is
/// observable by oplog consumers, each relevant data type has to be converted to/from `ValueAndType`
/// which is implemented using the type classes and builder in the `golem-rust` library.
#[cfg(feature = "durability")]
mod durable_impl {
    use crate::durability::{DurableVideo, ExtendedGuest};
    use crate::exports::golem::video_generation::advanced::Guest as AdvancedGuest;
    use crate::exports::golem::video_generation::lip_sync::Guest as LipSyncGuest;
    use crate::exports::golem::video_generation::types::{
        AudioSource, BaseVideo, EffectType, GenerationConfig, InputImage, Kv, LipSyncVideo,
        MediaInput, VideoError, VideoResult, VoiceInfo,
    };
    use crate::exports::golem::video_generation::video_generation::Guest as VideoGenerationGuest;
    use crate::init_logging;
    use golem_rust::bindings::golem::durability::durability::DurableFunctionType;
    use golem_rust::durability::Durability;
    use golem_rust::{with_persistence_level, FromValueAndType, IntoValue, PersistenceLevel};
    use std::fmt::{Display, Formatter};

    impl<Impl: ExtendedGuest> VideoGenerationGuest for DurableVideo<Impl> {
        fn generate(input: MediaInput, config: GenerationConfig) -> Result<String, VideoError> {
            init_logging();
            let durability = Durability::<String, VideoError>::new(
                "golem_video",
                "generate",
                DurableFunctionType::WriteRemote,
            );
            if durability.is_live() {
                let result = with_persistence_level(PersistenceLevel::PersistNothing, || {
                    Impl::generate(input.clone(), config.clone())
                });
                durability.persist(GenerateInput { input, config }, result)
            } else {
                durability.replay()
            }
        }

        fn poll(job_id: String) -> Result<VideoResult, VideoError> {
            init_logging();
            let durability = Durability::<VideoResult, VideoError>::new(
                "golem_video",
                "poll",
                DurableFunctionType::ReadRemote,
            );
            if durability.is_live() {
                let result = with_persistence_level(PersistenceLevel::PersistNothing, || {
                    Impl::poll(job_id.clone())
                });
                durability.persist(PollInput { job_id }, result)
            } else {
                durability.replay()
            }
        }

        fn cancel(job_id: String) -> Result<String, VideoError> {
            init_logging();
            let durability = Durability::<String, VideoError>::new(
                "golem_video",
                "cancel",
                DurableFunctionType::WriteRemote,
            );
            if durability.is_live() {
                let result = with_persistence_level(PersistenceLevel::PersistNothing, || {
                    Impl::cancel(job_id.clone())
                });
                durability.persist(CancelInput { job_id }, result)
            } else {
                durability.replay()
            }
        }
    }

    impl<Impl: ExtendedGuest> LipSyncGuest for DurableVideo<Impl> {
        fn generate_lip_sync(
            video: LipSyncVideo,
            audio: AudioSource,
        ) -> Result<String, VideoError> {
            init_logging();
            let durability = Durability::<String, VideoError>::new(
                "golem_video",
                "generate_lip_sync",
                DurableFunctionType::WriteRemote,
            );
            if durability.is_live() {
                let result = with_persistence_level(PersistenceLevel::PersistNothing, || {
                    Impl::generate_lip_sync(video.clone(), audio.clone())
                });
                durability.persist(GenerateLipSyncInput { video, audio }, result)
            } else {
                durability.replay()
            }
        }

        fn list_voices(language: Option<String>) -> Result<Vec<VoiceInfo>, VideoError> {
            init_logging();
            let durability = Durability::<Vec<VoiceInfo>, VideoError>::new(
                "golem_video",
                "list_voices",
                DurableFunctionType::ReadRemote,
            );
            if durability.is_live() {
                let result = with_persistence_level(PersistenceLevel::PersistNothing, || {
                    Impl::list_voices(language.clone())
                });
                durability.persist(ListVoicesInput { language }, result)
            } else {
                durability.replay()
            }
        }
    }

    impl<Impl: ExtendedGuest> AdvancedGuest for DurableVideo<Impl> {
        fn extend_video(
            video_id: String,
            prompt: Option<String>,
            negative_prompt: Option<String>,
            cfg_scale: Option<f32>,
            provider_options: Option<Vec<Kv>>,
        ) -> Result<String, VideoError> {
            init_logging();
            let durability = Durability::<String, VideoError>::new(
                "golem_video",
                "extend_video",
                DurableFunctionType::WriteRemote,
            );
            if durability.is_live() {
                let result = with_persistence_level(PersistenceLevel::PersistNothing, || {
                    Impl::extend_video(
                        video_id.clone(),
                        prompt.clone(),
                        negative_prompt.clone(),
                        cfg_scale,
                        provider_options.clone(),
                    )
                });
                durability.persist(
                    ExtendVideoInput {
                        video_id,
                        prompt,
                        negative_prompt,
                        cfg_scale,
                        provider_options,
                    },
                    result,
                )
            } else {
                durability.replay()
            }
        }

        fn upscale_video(input: BaseVideo) -> Result<String, VideoError> {
            init_logging();
            let durability = Durability::<String, VideoError>::new(
                "golem_video",
                "upscale_video",
                DurableFunctionType::WriteRemote,
            );
            if durability.is_live() {
                let result = with_persistence_level(PersistenceLevel::PersistNothing, || {
                    Impl::upscale_video(input.clone())
                });
                durability.persist(UpscaleVideoInput { input }, result)
            } else {
                durability.replay()
            }
        }

        fn generate_video_effects(
            input: InputImage,
            effect: EffectType,
            model: Option<String>,
            duration: Option<f32>,
            mode: Option<String>,
        ) -> Result<String, VideoError> {
            init_logging();
            let durability = Durability::<String, VideoError>::new(
                "golem_video",
                "generate_video_effects",
                DurableFunctionType::WriteRemote,
            );
            if durability.is_live() {
                let result = with_persistence_level(PersistenceLevel::PersistNothing, || {
                    Impl::generate_video_effects(
                        input.clone(),
                        effect.clone(),
                        model.clone(),
                        duration,
                        mode.clone(),
                    )
                });
                durability.persist(
                    GenerateVideoEffectsInput {
                        input,
                        effect,
                        model,
                        duration,
                        mode,
                    },
                    result,
                )
            } else {
                durability.replay()
            }
        }

        fn multi_image_generation(
            input_images: Vec<InputImage>,
            prompt: Option<String>,
            config: GenerationConfig,
        ) -> Result<String, VideoError> {
            init_logging();
            let durability = Durability::<String, VideoError>::new(
                "golem_video",
                "multi_image_generation",
                DurableFunctionType::WriteRemote,
            );
            if durability.is_live() {
                let result = with_persistence_level(PersistenceLevel::PersistNothing, || {
                    Impl::multi_image_generation(
                        input_images.clone(),
                        prompt.clone(),
                        config.clone(),
                    )
                });
                durability.persist(
                    MultiImageGenerationInput {
                        input_images,
                        prompt,
                        config,
                    },
                    result,
                )
            } else {
                durability.replay()
            }
        }
    }

    #[derive(Debug, Clone, PartialEq, IntoValue, FromValueAndType)]
    struct GenerateInput {
        input: MediaInput,
        config: GenerationConfig,
    }

    #[derive(Debug, Clone, PartialEq, IntoValue, FromValueAndType)]
    struct PollInput {
        job_id: String,
    }

    #[derive(Debug, Clone, PartialEq, IntoValue, FromValueAndType)]
    struct CancelInput {
        job_id: String,
    }

    #[derive(Debug, Clone, PartialEq, IntoValue, FromValueAndType)]
    struct GenerateLipSyncInput {
        video: LipSyncVideo,
        audio: AudioSource,
    }

    #[derive(Debug, Clone, PartialEq, IntoValue, FromValueAndType)]
    struct ListVoicesInput {
        language: Option<String>,
    }

    #[derive(Debug, Clone, PartialEq, IntoValue, FromValueAndType)]
    struct ExtendVideoInput {
        video_id: String,
        prompt: Option<String>,
        negative_prompt: Option<String>,
        cfg_scale: Option<f32>,
        provider_options: Option<Vec<Kv>>,
    }

    #[derive(Debug, Clone, PartialEq, IntoValue, FromValueAndType)]
    struct UpscaleVideoInput {
        input: BaseVideo,
    }

    #[derive(Debug, Clone, PartialEq, IntoValue, FromValueAndType)]
    struct GenerateVideoEffectsInput {
        input: InputImage,
        effect: EffectType,
        model: Option<String>,
        duration: Option<f32>,
        mode: Option<String>,
    }

    #[derive(Debug, Clone, PartialEq, IntoValue, FromValueAndType)]
    struct MultiImageGenerationInput {
        input_images: Vec<InputImage>,
        prompt: Option<String>,
        config: GenerationConfig,
    }

    #[allow(dead_code)]
    #[derive(Debug, FromValueAndType, IntoValue)]
    struct UnusedError;

    impl Display for UnusedError {
        fn fmt(&self, f: &mut Formatter<'_>) -> std::fmt::Result {
            write!(f, "UnusedError")
        }
    }

    impl From<&VideoError> for VideoError {
        fn from(error: &VideoError) -> Self {
            error.clone()
        }
    }

    #[cfg(test)]
    mod tests {
        use crate::durability::durable_impl::{
            CancelInput, ExtendVideoInput, GenerateInput, GenerateLipSyncInput,
            GenerateVideoEffectsInput, ListVoicesInput, MultiImageGenerationInput, PollInput,
            UpscaleVideoInput,
        };
        use crate::exports::golem::video_generation::types::{
            AspectRatio, AudioSource, BaseVideo, DualEffect, DualImageEffects, EffectType,
            GenerationConfig, InputImage, Kv, LipSyncVideo, MediaData, MediaInput, Narration,
            RawBytes, Reference, Resolution, SingleImageEffects, TextToSpeech,
        };
        use golem_rust::value_and_type::{FromValueAndType, IntoValueAndType};
        use std::fmt::Debug;

        fn roundtrip_test<T: Debug + Clone + PartialEq + IntoValueAndType + FromValueAndType>(
            value: T,
        ) {
            let vnt = value.clone().into_value_and_type();
            let extracted = T::from_value_and_type(vnt).unwrap();
            assert_eq!(value, extracted);
        }

        #[test]
        fn generate_input_roundtrip() {
            let input = GenerateInput {
                input: MediaInput::Text("Generate a video of a cat".to_string()),
                config: GenerationConfig {
                    negative_prompt: Some("blurry, low quality".to_string()),
                    seed: Some(12345),
                    scheduler: Some("ddim".to_string()),
                    guidance_scale: Some(7.5),
                    aspect_ratio: Some(AspectRatio::Landscape),
                    duration_seconds: Some(5.0),
                    resolution: Some(Resolution::Hd),
                    model: Some("runway-gen3".to_string()),
                    enable_audio: Some(true),
                    enhance_prompt: Some(false),
                    provider_options: Some(vec![Kv {
                        key: "model".to_string(),
                        value: "runway-gen3".to_string(),
                    }]),
                    lastframe: None,
                    static_mask: None,
                    dynamic_mask: None,
                    camera_control: None,
                },
            };
            roundtrip_test(input);
        }

        #[test]
        fn generate_input_with_image_roundtrip() {
            let input = GenerateInput {
                input: MediaInput::Image(Reference {
                    data: InputImage {
                        data: MediaData::Bytes(RawBytes {
                            bytes: vec![0, 1, 2, 3, 4, 5],
                            mime_type: "image/jpeg".to_string(),
                        }),
                    },
                    prompt: Some("Animate this image".to_string()),
                    role: None,
                }),
                config: GenerationConfig {
                    negative_prompt: None,
                    seed: None,
                    scheduler: None,
                    guidance_scale: None,
                    aspect_ratio: Some(AspectRatio::Square),
                    duration_seconds: Some(3.0),
                    resolution: Some(Resolution::Sd),
                    model: None,
                    enable_audio: Some(false),
                    enhance_prompt: None,
                    provider_options: None,
                    lastframe: None,
                    static_mask: None,
                    dynamic_mask: None,
                    camera_control: None,
                },
            };
            roundtrip_test(input);
        }

        #[test]
        fn poll_input_roundtrip() {
            let input = PollInput {
                job_id: "job_12345".to_string(),
            };
            roundtrip_test(input);
        }

        #[test]
        fn cancel_input_roundtrip() {
            let input = CancelInput {
                job_id: "job_67890".to_string(),
            };
            roundtrip_test(input);
        }

        #[test]
        fn generate_lip_sync_input_roundtrip() {
            let input = GenerateLipSyncInput {
                video: LipSyncVideo::Video(BaseVideo {
                    data: MediaData::Bytes(RawBytes {
                        bytes: vec![0, 1, 2, 3, 4, 5],
                        mime_type: "video/mp4".to_string(),
                    }),
                }),
                audio: AudioSource::FromText(TextToSpeech {
                    text: "Hello world".to_string(),
                    voice_id: "voice_123".to_string(),
                    language: crate::exports::golem::video_generation::types::VoiceLanguage::En,
                    speed: 1.0,
                }),
            };
            roundtrip_test(input);
        }

        #[test]
        fn generate_lip_sync_input_with_audio_roundtrip() {
            let input = GenerateLipSyncInput {
                video: LipSyncVideo::VideoId("video_123".to_string()),
                audio: AudioSource::FromAudio(Narration {
                    data: MediaData::Bytes(RawBytes {
                        bytes: vec![1, 2, 3, 4, 5, 6],
                        mime_type: "audio/mpeg".to_string(),
                    }),
                }),
            };
            roundtrip_test(input);
        }

        #[test]
        fn list_voices_input_roundtrip() {
            let input = ListVoicesInput {
                language: Some("en".to_string()),
            };
            roundtrip_test(input);
        }

        #[test]
        fn list_voices_input_no_language_roundtrip() {
            let input = ListVoicesInput { language: None };
            roundtrip_test(input);
        }

        #[test]
        fn extend_video_input_roundtrip() {
            let input = ExtendVideoInput {
                video_id: "video_123".to_string(),
                prompt: Some("extend this video".to_string()),
                negative_prompt: Some("static".to_string()),
                cfg_scale: Some(8.0),
                provider_options: Some(vec![Kv {
                    key: "quality".to_string(),
                    value: "high".to_string(),
                }]),
            };
            roundtrip_test(input);
        }

        #[test]
        fn upscale_video_input_roundtrip() {
            let input = UpscaleVideoInput {
                input: BaseVideo {
                    data: MediaData::Bytes(RawBytes {
                        bytes: vec![10, 20, 30, 40, 50],
                        mime_type: "video/mp4".to_string(),
                    }),
                },
            };
            roundtrip_test(input);
        }

        #[test]
        fn generate_video_effects_input_roundtrip() {
            let input = GenerateVideoEffectsInput {
                input: InputImage {
                    data: MediaData::Bytes(RawBytes {
                        bytes: vec![100, 200, 255],
                        mime_type: "image/jpeg".to_string(),
                    }),
                },
                effect: EffectType::Single(SingleImageEffects::Bloombloom),
                model: Some("kling-effects".to_string()),
                duration: Some(3.5),
                mode: Some("fast".to_string()),
            };
            roundtrip_test(input);
        }

        #[test]
        fn generate_video_effects_dual_input_roundtrip() {
            let input = GenerateVideoEffectsInput {
                input: InputImage {
                    data: MediaData::Url("https://example.com/image1.jpg".to_string()),
                },
                effect: EffectType::Dual(DualEffect {
                    effect: DualImageEffects::Hug,
                    second_image: InputImage {
                        data: MediaData::Url("https://example.com/image2.jpg".to_string()),
                    },
                }),
                model: None,
                duration: Some(2.0),
                mode: None,
            };
            roundtrip_test(input);
        }

        #[test]
        fn multi_image_generation_input_roundtrip() {
            let input = MultiImageGenerationInput {
                input_images: vec![
                    InputImage {
                        data: MediaData::Bytes(RawBytes {
                            bytes: vec![1, 2, 3],
                            mime_type: "image/jpeg".to_string(),
                        }),
                    },
                    InputImage {
                        data: MediaData::Url("https://example.com/image.png".to_string()),
                    },
                ],
                prompt: Some("Beautiful prompts".to_string()),
                config: GenerationConfig {
                    negative_prompt: Some("blurry".to_string()),
                    seed: None,
                    scheduler: Some("euler".to_string()),
                    guidance_scale: None,
                    aspect_ratio: Some(AspectRatio::Portrait),
                    duration_seconds: Some(4.0),
                    resolution: Some(Resolution::Uhd),
                    model: Some("kling-multi".to_string()),
                    enable_audio: Some(true),
                    enhance_prompt: Some(false),
                    provider_options: Some(vec![Kv {
                        key: "quality".to_string(),
                        value: "high".to_string(),
                    }]),
                    lastframe: None,
                    static_mask: None,
                    dynamic_mask: None,
                    camera_control: None,
                },
            };
            roundtrip_test(input);
        }
    }
}
>>>>>>> 59898aa0
<|MERGE_RESOLUTION|>--- conflicted
+++ resolved
@@ -1,4 +1,3 @@
-<<<<<<< HEAD
 use crate::exports::golem::video_generation::advanced::Guest as AdvancedGuest;
 use crate::exports::golem::video_generation::lip_sync::Guest as LipSyncGuest;
 #[allow(unused_imports)]
@@ -663,672 +662,4 @@
             roundtrip_test(input);
         }
     }
-}
-=======
-use crate::exports::golem::video_generation::advanced::Guest as AdvancedGuest;
-use crate::exports::golem::video_generation::lip_sync::Guest as LipSyncGuest;
-#[allow(unused_imports)]
-use crate::exports::golem::video_generation::types::{
-    AudioSource, BaseVideo, EffectType, GenerationConfig, InputImage, Kv, LipSyncVideo, MediaInput,
-    VideoError, VideoResult, VoiceInfo,
-};
-use crate::exports::golem::video_generation::video_generation::Guest as VideoGenerationGuest;
-use std::marker::PhantomData;
-
-/// Wraps a Video implementation with custom durability
-pub struct DurableVideo<Impl> {
-    phantom: PhantomData<Impl>,
-}
-
-/// Trait to be implemented in addition to the Video `Guest` traits when wrapping it with `DurableVideo`.
-pub trait ExtendedGuest: VideoGenerationGuest + LipSyncGuest + AdvancedGuest + 'static {}
-
-/// When the durability feature flag is off, wrapping with `DurableVideo` is just a passthrough
-#[cfg(not(feature = "durability"))]
-mod passthrough_impl {
-    use crate::durability::{DurableVideo, ExtendedGuest};
-    use crate::exports::golem::video_generation::advanced::Guest as AdvancedGuest;
-    use crate::exports::golem::video_generation::lip_sync::Guest as LipSyncGuest;
-    use crate::exports::golem::video_generation::types::{
-        AudioSource, BaseVideo, EffectType, GenerationConfig, InputImage, Kv, LipSyncVideo,
-        MediaInput, VideoError, VideoResult, VoiceInfo,
-    };
-    use crate::exports::golem::video_generation::video_generation::Guest as VideoGenerationGuest;
-
-    impl<Impl: ExtendedGuest> VideoGenerationGuest for DurableVideo<Impl> {
-        fn generate(input: MediaInput, config: GenerationConfig) -> Result<String, VideoError> {
-            Impl::generate(input, config)
-        }
-
-        fn poll(job_id: String) -> Result<VideoResult, VideoError> {
-            Impl::poll(job_id)
-        }
-
-        fn cancel(job_id: String) -> Result<String, VideoError> {
-            Impl::cancel(job_id)
-        }
-    }
-
-    impl<Impl: ExtendedGuest> LipSyncGuest for DurableVideo<Impl> {
-        fn generate_lip_sync(
-            video: LipSyncVideo,
-            audio: AudioSource,
-        ) -> Result<String, VideoError> {
-            Impl::generate_lip_sync(video, audio)
-        }
-
-        fn list_voices(language: Option<String>) -> Result<Vec<VoiceInfo>, VideoError> {
-            Impl::list_voices(language)
-        }
-    }
-
-    impl<Impl: ExtendedGuest> AdvancedGuest for DurableVideo<Impl> {
-        fn extend_video(
-            video_id: String,
-            prompt: Option<String>,
-            negative_prompt: Option<String>,
-            cfg_scale: Option<f32>,
-            provider_options: Option<Vec<Kv>>,
-        ) -> Result<String, VideoError> {
-            Impl::extend_video(
-                video_id,
-                prompt,
-                negative_prompt,
-                cfg_scale,
-                provider_options,
-            )
-        }
-
-        fn upscale_video(input: BaseVideo) -> Result<String, VideoError> {
-            Impl::upscale_video(input)
-        }
-
-        fn generate_video_effects(
-            input: InputImage,
-            effect: EffectType,
-            model: Option<String>,
-            duration: Option<f32>,
-            mode: Option<String>,
-        ) -> Result<String, VideoError> {
-            Impl::generate_video_effects(input, effect, model, duration, mode)
-        }
-
-        fn multi_image_generation(
-            input_images: Vec<InputImage>,
-            prompt: Option<String>,
-            config: GenerationConfig,
-        ) -> Result<String, VideoError> {
-            Impl::multi_image_generation(input_images, prompt, config)
-        }
-    }
-}
-
-/// When the durability feature flag is on, wrapping with `DurableVideo` adds custom durability
-/// on top of the provider-specific Video implementation using Golem's special host functions and
-/// the `golem-rust` helper library.
-///
-/// There will be custom durability entries saved in the oplog, with the full Video request and configuration
-/// stored as input, and the full response stored as output. To serialize these in a way it is
-/// observable by oplog consumers, each relevant data type has to be converted to/from `ValueAndType`
-/// which is implemented using the type classes and builder in the `golem-rust` library.
-#[cfg(feature = "durability")]
-mod durable_impl {
-    use crate::durability::{DurableVideo, ExtendedGuest};
-    use crate::exports::golem::video_generation::advanced::Guest as AdvancedGuest;
-    use crate::exports::golem::video_generation::lip_sync::Guest as LipSyncGuest;
-    use crate::exports::golem::video_generation::types::{
-        AudioSource, BaseVideo, EffectType, GenerationConfig, InputImage, Kv, LipSyncVideo,
-        MediaInput, VideoError, VideoResult, VoiceInfo,
-    };
-    use crate::exports::golem::video_generation::video_generation::Guest as VideoGenerationGuest;
-    use crate::init_logging;
-    use golem_rust::bindings::golem::durability::durability::DurableFunctionType;
-    use golem_rust::durability::Durability;
-    use golem_rust::{with_persistence_level, FromValueAndType, IntoValue, PersistenceLevel};
-    use std::fmt::{Display, Formatter};
-
-    impl<Impl: ExtendedGuest> VideoGenerationGuest for DurableVideo<Impl> {
-        fn generate(input: MediaInput, config: GenerationConfig) -> Result<String, VideoError> {
-            init_logging();
-            let durability = Durability::<String, VideoError>::new(
-                "golem_video",
-                "generate",
-                DurableFunctionType::WriteRemote,
-            );
-            if durability.is_live() {
-                let result = with_persistence_level(PersistenceLevel::PersistNothing, || {
-                    Impl::generate(input.clone(), config.clone())
-                });
-                durability.persist(GenerateInput { input, config }, result)
-            } else {
-                durability.replay()
-            }
-        }
-
-        fn poll(job_id: String) -> Result<VideoResult, VideoError> {
-            init_logging();
-            let durability = Durability::<VideoResult, VideoError>::new(
-                "golem_video",
-                "poll",
-                DurableFunctionType::ReadRemote,
-            );
-            if durability.is_live() {
-                let result = with_persistence_level(PersistenceLevel::PersistNothing, || {
-                    Impl::poll(job_id.clone())
-                });
-                durability.persist(PollInput { job_id }, result)
-            } else {
-                durability.replay()
-            }
-        }
-
-        fn cancel(job_id: String) -> Result<String, VideoError> {
-            init_logging();
-            let durability = Durability::<String, VideoError>::new(
-                "golem_video",
-                "cancel",
-                DurableFunctionType::WriteRemote,
-            );
-            if durability.is_live() {
-                let result = with_persistence_level(PersistenceLevel::PersistNothing, || {
-                    Impl::cancel(job_id.clone())
-                });
-                durability.persist(CancelInput { job_id }, result)
-            } else {
-                durability.replay()
-            }
-        }
-    }
-
-    impl<Impl: ExtendedGuest> LipSyncGuest for DurableVideo<Impl> {
-        fn generate_lip_sync(
-            video: LipSyncVideo,
-            audio: AudioSource,
-        ) -> Result<String, VideoError> {
-            init_logging();
-            let durability = Durability::<String, VideoError>::new(
-                "golem_video",
-                "generate_lip_sync",
-                DurableFunctionType::WriteRemote,
-            );
-            if durability.is_live() {
-                let result = with_persistence_level(PersistenceLevel::PersistNothing, || {
-                    Impl::generate_lip_sync(video.clone(), audio.clone())
-                });
-                durability.persist(GenerateLipSyncInput { video, audio }, result)
-            } else {
-                durability.replay()
-            }
-        }
-
-        fn list_voices(language: Option<String>) -> Result<Vec<VoiceInfo>, VideoError> {
-            init_logging();
-            let durability = Durability::<Vec<VoiceInfo>, VideoError>::new(
-                "golem_video",
-                "list_voices",
-                DurableFunctionType::ReadRemote,
-            );
-            if durability.is_live() {
-                let result = with_persistence_level(PersistenceLevel::PersistNothing, || {
-                    Impl::list_voices(language.clone())
-                });
-                durability.persist(ListVoicesInput { language }, result)
-            } else {
-                durability.replay()
-            }
-        }
-    }
-
-    impl<Impl: ExtendedGuest> AdvancedGuest for DurableVideo<Impl> {
-        fn extend_video(
-            video_id: String,
-            prompt: Option<String>,
-            negative_prompt: Option<String>,
-            cfg_scale: Option<f32>,
-            provider_options: Option<Vec<Kv>>,
-        ) -> Result<String, VideoError> {
-            init_logging();
-            let durability = Durability::<String, VideoError>::new(
-                "golem_video",
-                "extend_video",
-                DurableFunctionType::WriteRemote,
-            );
-            if durability.is_live() {
-                let result = with_persistence_level(PersistenceLevel::PersistNothing, || {
-                    Impl::extend_video(
-                        video_id.clone(),
-                        prompt.clone(),
-                        negative_prompt.clone(),
-                        cfg_scale,
-                        provider_options.clone(),
-                    )
-                });
-                durability.persist(
-                    ExtendVideoInput {
-                        video_id,
-                        prompt,
-                        negative_prompt,
-                        cfg_scale,
-                        provider_options,
-                    },
-                    result,
-                )
-            } else {
-                durability.replay()
-            }
-        }
-
-        fn upscale_video(input: BaseVideo) -> Result<String, VideoError> {
-            init_logging();
-            let durability = Durability::<String, VideoError>::new(
-                "golem_video",
-                "upscale_video",
-                DurableFunctionType::WriteRemote,
-            );
-            if durability.is_live() {
-                let result = with_persistence_level(PersistenceLevel::PersistNothing, || {
-                    Impl::upscale_video(input.clone())
-                });
-                durability.persist(UpscaleVideoInput { input }, result)
-            } else {
-                durability.replay()
-            }
-        }
-
-        fn generate_video_effects(
-            input: InputImage,
-            effect: EffectType,
-            model: Option<String>,
-            duration: Option<f32>,
-            mode: Option<String>,
-        ) -> Result<String, VideoError> {
-            init_logging();
-            let durability = Durability::<String, VideoError>::new(
-                "golem_video",
-                "generate_video_effects",
-                DurableFunctionType::WriteRemote,
-            );
-            if durability.is_live() {
-                let result = with_persistence_level(PersistenceLevel::PersistNothing, || {
-                    Impl::generate_video_effects(
-                        input.clone(),
-                        effect.clone(),
-                        model.clone(),
-                        duration,
-                        mode.clone(),
-                    )
-                });
-                durability.persist(
-                    GenerateVideoEffectsInput {
-                        input,
-                        effect,
-                        model,
-                        duration,
-                        mode,
-                    },
-                    result,
-                )
-            } else {
-                durability.replay()
-            }
-        }
-
-        fn multi_image_generation(
-            input_images: Vec<InputImage>,
-            prompt: Option<String>,
-            config: GenerationConfig,
-        ) -> Result<String, VideoError> {
-            init_logging();
-            let durability = Durability::<String, VideoError>::new(
-                "golem_video",
-                "multi_image_generation",
-                DurableFunctionType::WriteRemote,
-            );
-            if durability.is_live() {
-                let result = with_persistence_level(PersistenceLevel::PersistNothing, || {
-                    Impl::multi_image_generation(
-                        input_images.clone(),
-                        prompt.clone(),
-                        config.clone(),
-                    )
-                });
-                durability.persist(
-                    MultiImageGenerationInput {
-                        input_images,
-                        prompt,
-                        config,
-                    },
-                    result,
-                )
-            } else {
-                durability.replay()
-            }
-        }
-    }
-
-    #[derive(Debug, Clone, PartialEq, IntoValue, FromValueAndType)]
-    struct GenerateInput {
-        input: MediaInput,
-        config: GenerationConfig,
-    }
-
-    #[derive(Debug, Clone, PartialEq, IntoValue, FromValueAndType)]
-    struct PollInput {
-        job_id: String,
-    }
-
-    #[derive(Debug, Clone, PartialEq, IntoValue, FromValueAndType)]
-    struct CancelInput {
-        job_id: String,
-    }
-
-    #[derive(Debug, Clone, PartialEq, IntoValue, FromValueAndType)]
-    struct GenerateLipSyncInput {
-        video: LipSyncVideo,
-        audio: AudioSource,
-    }
-
-    #[derive(Debug, Clone, PartialEq, IntoValue, FromValueAndType)]
-    struct ListVoicesInput {
-        language: Option<String>,
-    }
-
-    #[derive(Debug, Clone, PartialEq, IntoValue, FromValueAndType)]
-    struct ExtendVideoInput {
-        video_id: String,
-        prompt: Option<String>,
-        negative_prompt: Option<String>,
-        cfg_scale: Option<f32>,
-        provider_options: Option<Vec<Kv>>,
-    }
-
-    #[derive(Debug, Clone, PartialEq, IntoValue, FromValueAndType)]
-    struct UpscaleVideoInput {
-        input: BaseVideo,
-    }
-
-    #[derive(Debug, Clone, PartialEq, IntoValue, FromValueAndType)]
-    struct GenerateVideoEffectsInput {
-        input: InputImage,
-        effect: EffectType,
-        model: Option<String>,
-        duration: Option<f32>,
-        mode: Option<String>,
-    }
-
-    #[derive(Debug, Clone, PartialEq, IntoValue, FromValueAndType)]
-    struct MultiImageGenerationInput {
-        input_images: Vec<InputImage>,
-        prompt: Option<String>,
-        config: GenerationConfig,
-    }
-
-    #[allow(dead_code)]
-    #[derive(Debug, FromValueAndType, IntoValue)]
-    struct UnusedError;
-
-    impl Display for UnusedError {
-        fn fmt(&self, f: &mut Formatter<'_>) -> std::fmt::Result {
-            write!(f, "UnusedError")
-        }
-    }
-
-    impl From<&VideoError> for VideoError {
-        fn from(error: &VideoError) -> Self {
-            error.clone()
-        }
-    }
-
-    #[cfg(test)]
-    mod tests {
-        use crate::durability::durable_impl::{
-            CancelInput, ExtendVideoInput, GenerateInput, GenerateLipSyncInput,
-            GenerateVideoEffectsInput, ListVoicesInput, MultiImageGenerationInput, PollInput,
-            UpscaleVideoInput,
-        };
-        use crate::exports::golem::video_generation::types::{
-            AspectRatio, AudioSource, BaseVideo, DualEffect, DualImageEffects, EffectType,
-            GenerationConfig, InputImage, Kv, LipSyncVideo, MediaData, MediaInput, Narration,
-            RawBytes, Reference, Resolution, SingleImageEffects, TextToSpeech,
-        };
-        use golem_rust::value_and_type::{FromValueAndType, IntoValueAndType};
-        use std::fmt::Debug;
-
-        fn roundtrip_test<T: Debug + Clone + PartialEq + IntoValueAndType + FromValueAndType>(
-            value: T,
-        ) {
-            let vnt = value.clone().into_value_and_type();
-            let extracted = T::from_value_and_type(vnt).unwrap();
-            assert_eq!(value, extracted);
-        }
-
-        #[test]
-        fn generate_input_roundtrip() {
-            let input = GenerateInput {
-                input: MediaInput::Text("Generate a video of a cat".to_string()),
-                config: GenerationConfig {
-                    negative_prompt: Some("blurry, low quality".to_string()),
-                    seed: Some(12345),
-                    scheduler: Some("ddim".to_string()),
-                    guidance_scale: Some(7.5),
-                    aspect_ratio: Some(AspectRatio::Landscape),
-                    duration_seconds: Some(5.0),
-                    resolution: Some(Resolution::Hd),
-                    model: Some("runway-gen3".to_string()),
-                    enable_audio: Some(true),
-                    enhance_prompt: Some(false),
-                    provider_options: Some(vec![Kv {
-                        key: "model".to_string(),
-                        value: "runway-gen3".to_string(),
-                    }]),
-                    lastframe: None,
-                    static_mask: None,
-                    dynamic_mask: None,
-                    camera_control: None,
-                },
-            };
-            roundtrip_test(input);
-        }
-
-        #[test]
-        fn generate_input_with_image_roundtrip() {
-            let input = GenerateInput {
-                input: MediaInput::Image(Reference {
-                    data: InputImage {
-                        data: MediaData::Bytes(RawBytes {
-                            bytes: vec![0, 1, 2, 3, 4, 5],
-                            mime_type: "image/jpeg".to_string(),
-                        }),
-                    },
-                    prompt: Some("Animate this image".to_string()),
-                    role: None,
-                }),
-                config: GenerationConfig {
-                    negative_prompt: None,
-                    seed: None,
-                    scheduler: None,
-                    guidance_scale: None,
-                    aspect_ratio: Some(AspectRatio::Square),
-                    duration_seconds: Some(3.0),
-                    resolution: Some(Resolution::Sd),
-                    model: None,
-                    enable_audio: Some(false),
-                    enhance_prompt: None,
-                    provider_options: None,
-                    lastframe: None,
-                    static_mask: None,
-                    dynamic_mask: None,
-                    camera_control: None,
-                },
-            };
-            roundtrip_test(input);
-        }
-
-        #[test]
-        fn poll_input_roundtrip() {
-            let input = PollInput {
-                job_id: "job_12345".to_string(),
-            };
-            roundtrip_test(input);
-        }
-
-        #[test]
-        fn cancel_input_roundtrip() {
-            let input = CancelInput {
-                job_id: "job_67890".to_string(),
-            };
-            roundtrip_test(input);
-        }
-
-        #[test]
-        fn generate_lip_sync_input_roundtrip() {
-            let input = GenerateLipSyncInput {
-                video: LipSyncVideo::Video(BaseVideo {
-                    data: MediaData::Bytes(RawBytes {
-                        bytes: vec![0, 1, 2, 3, 4, 5],
-                        mime_type: "video/mp4".to_string(),
-                    }),
-                }),
-                audio: AudioSource::FromText(TextToSpeech {
-                    text: "Hello world".to_string(),
-                    voice_id: "voice_123".to_string(),
-                    language: crate::exports::golem::video_generation::types::VoiceLanguage::En,
-                    speed: 1.0,
-                }),
-            };
-            roundtrip_test(input);
-        }
-
-        #[test]
-        fn generate_lip_sync_input_with_audio_roundtrip() {
-            let input = GenerateLipSyncInput {
-                video: LipSyncVideo::VideoId("video_123".to_string()),
-                audio: AudioSource::FromAudio(Narration {
-                    data: MediaData::Bytes(RawBytes {
-                        bytes: vec![1, 2, 3, 4, 5, 6],
-                        mime_type: "audio/mpeg".to_string(),
-                    }),
-                }),
-            };
-            roundtrip_test(input);
-        }
-
-        #[test]
-        fn list_voices_input_roundtrip() {
-            let input = ListVoicesInput {
-                language: Some("en".to_string()),
-            };
-            roundtrip_test(input);
-        }
-
-        #[test]
-        fn list_voices_input_no_language_roundtrip() {
-            let input = ListVoicesInput { language: None };
-            roundtrip_test(input);
-        }
-
-        #[test]
-        fn extend_video_input_roundtrip() {
-            let input = ExtendVideoInput {
-                video_id: "video_123".to_string(),
-                prompt: Some("extend this video".to_string()),
-                negative_prompt: Some("static".to_string()),
-                cfg_scale: Some(8.0),
-                provider_options: Some(vec![Kv {
-                    key: "quality".to_string(),
-                    value: "high".to_string(),
-                }]),
-            };
-            roundtrip_test(input);
-        }
-
-        #[test]
-        fn upscale_video_input_roundtrip() {
-            let input = UpscaleVideoInput {
-                input: BaseVideo {
-                    data: MediaData::Bytes(RawBytes {
-                        bytes: vec![10, 20, 30, 40, 50],
-                        mime_type: "video/mp4".to_string(),
-                    }),
-                },
-            };
-            roundtrip_test(input);
-        }
-
-        #[test]
-        fn generate_video_effects_input_roundtrip() {
-            let input = GenerateVideoEffectsInput {
-                input: InputImage {
-                    data: MediaData::Bytes(RawBytes {
-                        bytes: vec![100, 200, 255],
-                        mime_type: "image/jpeg".to_string(),
-                    }),
-                },
-                effect: EffectType::Single(SingleImageEffects::Bloombloom),
-                model: Some("kling-effects".to_string()),
-                duration: Some(3.5),
-                mode: Some("fast".to_string()),
-            };
-            roundtrip_test(input);
-        }
-
-        #[test]
-        fn generate_video_effects_dual_input_roundtrip() {
-            let input = GenerateVideoEffectsInput {
-                input: InputImage {
-                    data: MediaData::Url("https://example.com/image1.jpg".to_string()),
-                },
-                effect: EffectType::Dual(DualEffect {
-                    effect: DualImageEffects::Hug,
-                    second_image: InputImage {
-                        data: MediaData::Url("https://example.com/image2.jpg".to_string()),
-                    },
-                }),
-                model: None,
-                duration: Some(2.0),
-                mode: None,
-            };
-            roundtrip_test(input);
-        }
-
-        #[test]
-        fn multi_image_generation_input_roundtrip() {
-            let input = MultiImageGenerationInput {
-                input_images: vec![
-                    InputImage {
-                        data: MediaData::Bytes(RawBytes {
-                            bytes: vec![1, 2, 3],
-                            mime_type: "image/jpeg".to_string(),
-                        }),
-                    },
-                    InputImage {
-                        data: MediaData::Url("https://example.com/image.png".to_string()),
-                    },
-                ],
-                prompt: Some("Beautiful prompts".to_string()),
-                config: GenerationConfig {
-                    negative_prompt: Some("blurry".to_string()),
-                    seed: None,
-                    scheduler: Some("euler".to_string()),
-                    guidance_scale: None,
-                    aspect_ratio: Some(AspectRatio::Portrait),
-                    duration_seconds: Some(4.0),
-                    resolution: Some(Resolution::Uhd),
-                    model: Some("kling-multi".to_string()),
-                    enable_audio: Some(true),
-                    enhance_prompt: Some(false),
-                    provider_options: Some(vec![Kv {
-                        key: "quality".to_string(),
-                        value: "high".to_string(),
-                    }]),
-                    lastframe: None,
-                    static_mask: None,
-                    dynamic_mask: None,
-                    camera_control: None,
-                },
-            };
-            roundtrip_test(input);
-        }
-    }
-}
->>>>>>> 59898aa0
+}