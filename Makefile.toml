--- conflicted
+++ resolved
@@ -13,11 +13,8 @@
 [tasks.build]
 script_runner = "@duckscript"
 script = '''
-<<<<<<< HEAD
-domains = array llm graph
-=======
-domains = array llm search
->>>>>>> 0a5f0135
+
+domains = array llm search graph
 
 # if there is no domain passed run for every domain
 if is_empty ${1}
@@ -32,11 +29,8 @@
 [tasks.release-build]
 script_runner = "@duckscript"
 script = '''
-<<<<<<< HEAD
-domains = array llm graph
-=======
-domains = array llm search
->>>>>>> 0a5f0135
+
+domains = array llm search graph
 
 # if there is no domain passed run for every domain
 if is_empty ${1}
@@ -52,11 +46,8 @@
 script_runner = "@duckscript"
 script = '''
 #!/bin/bash
-<<<<<<< HEAD
-domains = array llm graph
-=======
-domains = array llm search
->>>>>>> 0a5f0135
+
+domains = array llm search graph
 
 # if there is no domain passed run for every domain
 if is_empty ${1}
@@ -72,11 +63,8 @@
 script_runner = "@duckscript"
 script = '''
 #!/bin/bash
-<<<<<<< HEAD
-domains = array llm graph
-=======
-domains = array llm search
->>>>>>> 0a5f0135
+
+domains = array llm search graph
 
 # if there is no domain passed run for every domain
 if is_empty ${1}
@@ -91,11 +79,8 @@
 [tasks.wit]
 script_runner = "@duckscript"
 script = '''
-<<<<<<< HEAD
-domains = array llm graph
-=======
-domains = array llm search
->>>>>>> 0a5f0135
+
+domains = array llm search graph
 
 # if there is no domain passed run for every domain
 if is_empty ${1}
@@ -111,11 +96,8 @@
 description = "Builds all test components with golem-cli"
 script_runner = "@duckscript"
 script = '''
-<<<<<<< HEAD
-domains = array llm graph
-=======
-domains = array llm search
->>>>>>> 0a5f0135
+
+domains = array llm search graph
 
 # if there is no domain passed run for every domain
 if is_empty ${1}
@@ -161,11 +143,9 @@
 
 is_portable = eq ${1} "--portable"
 
-<<<<<<< HEAD
-targets = array llm_openai llm_anthropic llm_grok llm_openrouter llm_ollama graph_arangodb graph_janusgraph graph_neo4j
-=======
-targets = array llm_openai llm_anthropic llm_grok llm_openrouter llm_ollama  llm_bedrock search_algolia search_elasticsearch search_meilisearch search_opensearch search_typesense
->>>>>>> 0a5f0135
+
+targets = array llm_openai llm_anthropic llm_grok llm_openrouter llm_ollama  llm_bedrock search_algolia search_elasticsearch search_meilisearch search_opensearch search_typesense graph_arangodb graph_janusgraph graph_neo4j
+
 for target in ${targets}
     if is_portable
         cp target/wasm32-wasip1/debug/golem_${target}.wasm components/debug/golem_${target}-portable.wasm
@@ -181,11 +161,9 @@
 
 is_portable = eq ${1} "--portable"
 
-<<<<<<< HEAD
-targets = array llm_openai llm_anthropic llm_grok llm_openrouter llm_ollama graph_arangodb graph_janusgraph graph_neo4j
-=======
-targets = array llm_openai llm_anthropic llm_grok llm_openrouter llm_ollama llm_bedrock search_algolia search_elasticsearch search_meilisearch search_opensearch search_typesense
->>>>>>> 0a5f0135
+
+targets = array llm_openai llm_anthropic llm_grok llm_openrouter llm_ollama llm_bedrock search_algolia search_elasticsearch search_meilisearch search_opensearch search_typesense graph_arangodb graph_janusgraph graph_neo4j
+
 for target in ${targets}
     if is_portable
         cp target/wasm32-wasip1/release/golem_${target}.wasm components/release/golem_${target}-portable.wasm
